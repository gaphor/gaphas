--- conflicted
+++ resolved
@@ -1,13 +1,8 @@
 import pytest
 
-<<<<<<< HEAD
-from gaphas.canvas import Canvas, ConnectionError
-from gaphas.item import Element as Box
-=======
 from gaphas.canvas import Canvas
 from gaphas.connections import ConnectionError
-from gaphas.examples import Box
->>>>>>> 5493495d
+from gaphas.item import Element as Box
 from gaphas.item import Line
 from gaphas.matrix import Matrix
 
