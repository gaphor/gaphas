#!/usr/bin/env python

# Copyright (C) 2006-2017 Antony N. Pavlov <antony@niisi.msk.ru>
#                         Arjan Molenaar <gaphor@gmail.com>
#                         Artur Wroblewski <wrobell@pld-linux.org>
#                         Dan Yeaw <dan@yeaw.me>
#
# This file is part of Gaphas.
#
# This library is free software; you can redistribute it and/or modify it under
# the terms of the GNU Library General Public License as published by the Free
# Software Foundation; either version 2 of the License, or (at your option) any
# later version.
#
# This library is distributed in the hope that it will be useful, but WITHOUT
# ANY WARRANTY; without even the implied warranty of MERCHANTABILITY or FITNESS
# FOR A PARTICULAR PURPOSE.  See the GNU Library General Public License for
# more details.
#
# You should have received a copy of the GNU Library General Public License
# along with this library; if not, see <http://www.gnu.org/licenses/>.

"""
<<<<<<< HEAD
Helper functions and classes for Cairo (drawing engine used by the item_container).
=======
Helper functions and classes for Toga (drawing engine used by the item container).
>>>>>>> 33d2e5cf
"""

from math import pi
import cairo

__version__ = "$Revision$"
# $HeadURL$


def text_extents(cr, text, font=None, multiline=False, padding=1):
    """
    Simple way to determine the size of a piece of text.
    """
    if not text:
        return 0, 0
    if font:
        cr.save()
        text_set_font(cr, font)

    if multiline:
        width, height = 0, 0
        for line in text.split('\n'):
            x_bear, y_bear, w, h, x_adv, y_adv = cr.text_extents(line)
            width = max(width, w)
            height += h + padding
    else:
        x_bear, y_bear, width, height, x_adv, y_adv = cr.text_extents(text)
        # width, height = width + x_bearing, height + y_bearing

    if font:
        cr.restore()
    return width, height


def text_center(cr, x, y, text):
    text_align(cr, x, y, text, align_x=0, align_y=0)


def text_align(cr, x, y, text, align_x=0, align_y=0, padding_x=0, padding_y=0):
    """
    Draw text relative to (x, y).
    x, y - coordinates
    text - text to print (utf8)
    align_x - -1 (top), 0 (middle), 1 (bottom)
    align_y - -1 (left), 0 (center), 1 (right)
    padding_x - padding (extra offset), always > 0
    padding_y - padding (extra offset), always > 0
    """
    if not text:
        return

    x_bear, y_bear, w, h, x_adv, y_adv = cr.text_extents(text)
    if align_x == 0:
        x += 0.5 - (w / 2 + x_bear)
    elif align_x < 0:
        x = - (w + x_bear) + x - padding_x
    else:
        x += padding_x
    if align_y == 0:
        y += 0.5 - (h / 2 + y_bear)
    elif align_y < 0:
        y = - (h + y_bear) + y - padding_y
    else:
        y = -y_bear + y + padding_y
    cr.move_to(x, y)
    cr.show_text(text)


def text_multiline(cr, x, y, text, padding=1):
    """
    Draw a string of text with embedded newlines.
    cr - cairo context
    x - leftmost x
    y - topmost y
    text - text to draw
    padding - additional padding between lines.
    """
    if not text:
        return
    # cr.move_to(x, y)
    for line in text.split('\n'):
        x_bear, y_bear, w, h, x_adv, y_adv = cr.text_extents(text)
        y += h
        cr.move_to(x, y)
        cr.show_text(line)


def text_underline(cr, x, y, text, offset=1.5):
    """
    Draw text with underline.
    """
    x_bear, y_bear, w, h, x_adv, y_adv = cr.text_extents(text)
    cr.move_to(x, y - y_bear)
    cr.show_text(text)
    cr.move_to(x, y - y_bear + offset)
    cr.set_line_width(1.0)
    cr.rel_line_to(x_adv, 0)
    cr.stroke()


def text_set_font(cr, font):
    """
    Set the font from a string. E.g. 'sans 10' or 'sans italic bold 12'
    only restriction is that the font name should be the first option and
    the font size as last argument
    """
    font = font.split()
    cr.select_font_face(font[0],
                        'italic' in font and cairo.FONT_SLANT_ITALIC or cairo.FONT_SLANT_NORMAL,
                        'bold' in font and cairo.FONT_WEIGHT_BOLD or cairo.FONT_WEIGHT_NORMAL
                        )
    cr.set_font_size(float(font[-1]))


def path_ellipse(cr, x, y, width, height, angle=0):
    """
    Draw an ellipse.
    x      - center x
    y      - center y
    width  - width of ellipse  (in x direction when angle=0)
    height - height of ellipse (in y direction when angle=0)
    angle  - angle in radians to rotate, clockwise
    """
    cr.save()
    cr.translate(x, y)
    cr.rotate(angle)
    cr.scale(width / 2.0, height / 2.0)
    cr.move_to(1.0, 0.0)
    cr.arc(0.0, 0.0, 1.0, 0.0, 2.0 * pi)
    cr.restore()

# vim:sw=4:et<|MERGE_RESOLUTION|>--- conflicted
+++ resolved
@@ -21,11 +21,7 @@
 # along with this library; if not, see <http://www.gnu.org/licenses/>.
 
 """
-<<<<<<< HEAD
-Helper functions and classes for Cairo (drawing engine used by the item_container).
-=======
 Helper functions and classes for Toga (drawing engine used by the item container).
->>>>>>> 33d2e5cf
 """
 
 from math import pi
