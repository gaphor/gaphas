--- conflicted
+++ resolved
@@ -149,11 +149,7 @@
         except TypeError:
             guides = []
 
-<<<<<<< HEAD
-        # Translate edges to item_container or view coordinates
-=======
-        # Translate edges to item container or view coordinates
->>>>>>> 33d2e5cf
+        # Translate edges to an item container or view coordinates
         hedges = set()
         for g in guides:
             for y in g.horizontal():
