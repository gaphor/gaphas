--- conflicted
+++ resolved
@@ -29,13 +29,6 @@
     or ``function`` objects.
     """
 
-<<<<<<< HEAD
-    def __init__(self, pos=(0, 0), strength=NORMAL, connectable=False, movable=True):
-        """Create a new handle.
-
-        Position is in item  coordinates.
-        """
-=======
     def __init__(
         self,
         pos: Pos = (0, 0),
@@ -43,7 +36,10 @@
         connectable: bool = False,
         movable: bool = True,
     ) -> None:
->>>>>>> 6902c4ef
+        """Create a new handle.
+
+        Position is in item  coordinates.
+        """
         self._pos = Position(pos[0], pos[1], strength)
         self._connectable = connectable
         self._movable = movable
