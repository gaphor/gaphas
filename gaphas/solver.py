#!/usr/bin/env python

<<<<<<< HEAD
# Copyright (C) 2006-2014 Arjan Molenaar <gaphor@gmail.com>
#                         jlstevens <jlstevens@ed.ac.uk>
#                         wrobell <wrobell@pld-linux.org>
=======
# Copyright (C) 2006-2017 Arjan Molenaar <gaphor@gmail.com>
#                         Artur Wroblewski <wrobell@pld-linux.org>
#                         Dan Yeaw <dan@yeaw.me>
>>>>>>> 0323bc99
#
# This file is part of Gaphas.
#
# This library is free software; you can redistribute it and/or modify it under
# the terms of the GNU Library General Public License as published by the Free
# Software Foundation; either version 2 of the License, or (at your option) any
# later version.
#
# This library is distributed in the hope that it will be useful, but WITHOUT
# ANY WARRANTY; without even the implied warranty of MERCHANTABILITY or FITNESS
# FOR A PARTICULAR PURPOSE.  See the GNU Library General Public License for
# more details.
#
# You should have received a copy of the GNU Library General Public License
# along with this library; if not, see <http://www.gnu.org/licenses/>.
<<<<<<< HEAD
=======

>>>>>>> 0323bc99
"""
Constraint solver allows to define constraint between two or more different
variables and keep this constraint always true when one or more of the
constrained variables change. For example, one may want to keep two
variables always equal.

Variables change and at some point of time we want to make all constraints
valid again. This process is called solving constraints.

Gaphas' solver allows to define constraints between Variable instances.
Constraint classes are defined in `gaphas.constraint` module.

How It Works
------------
Every constraint contains list of variables and has to be registered in
solver object. Variables change (`Variable.dirty()`, `Solver.request_resolve()`
methods) and their constraints are marked by solver as dirty. To solve
constraints, solver loops through dirty constraints and asks constraint for
a variable (called weakest variable), which

- has the lowest strength
- or if there are many variables with the same, lowest strength value
  return first unchanged variable with lowest strength
- or if there is no unchanged, then return the first changed with the
  lowest strength

(weakest variable invariants defined above)

Having weakest variable (`constraint.Constraint.weakest()` method) every
constraint is being asked to solve itself (`constraint.Constraint.solve_for()`
method) changing appropriate variables to make the constraint valid again.
"""

from __future__ import absolute_import
from __future__ import division

from gaphas.state import observed, reversible_pair, reversible_property

__version__ = "$Revision$"
# $HeadURL$

# epsilon for float comparison
# is simple abs(x - y) > EPSILON enough for canvas needs?
EPSILON = 1e-6

# Variable Strengths:
VERY_WEAK = 0
WEAK = 10
NORMAL = 20
STRONG = 30
VERY_STRONG = 40
REQUIRED = 100


class Variable(object):
    """
    Representation of a variable in the constraint solver.
    Each Variable has a @value and a @strength. Ina constraint the
    weakest variables are changed.

    You can even do some calculating with it. The Variable always represents
    a float variable.
    """

    def __init__(self, value=0.0, strength=NORMAL):
        self._value = float(value)
        self._strength = strength

        # These variables are set by the Solver:
        self._solver = None
        self._constraints = set()

    @observed
    def _set_strength(self, strength):
        self._strength = strength
        for c in self._constraints:
            c.create_weakest_list()

    strength = reversible_property(lambda s: s._strength, _set_strength)

    def dirty(self):
        """
        Mark the variable dirty in both the constraint solver and attached
        constraints.

        Variables are marked dirty also during constraints solving to
        solve all dependent constraints, i.e. two equals constraints
        between 3 variables.
        """
        solver = self._solver
        if not solver:
            return

        solver.request_resolve(self)

    @observed
    def set_value(self, value):
        oldval = self._value
        if abs(oldval - value) > EPSILON:
            # print id(self), oldval, value
            self._value = float(value)
            self.dirty()

    value = reversible_property(lambda s: s._value, set_value)

    def __str__(self):
        return 'Variable(%g, %d)' % (self._value, self._strength)

    __repr__ = __str__

    def __float__(self):
        return float(self._value)

    def __eq__(self, other):
        """
        >>> Variable(5) == 5
        True
        >>> Variable(5) == 4
        False
        >>> Variable(5) != 5
        False
        """
        return abs(self._value - other) < EPSILON

    def __ne__(self, other):
        """
        >>> Variable(5) != 4
        True
        >>> Variable(5) != 5
        False
        """
        return abs(self._value - other) > EPSILON

    def __gt__(self, other):
        """
        >>> Variable(5) > 4
        True
        >>> Variable(5) > 5
        False
        """
        return self._value.__gt__(float(other))

    def __lt__(self, other):
        """
        >>> Variable(5) < 4
        False
        >>> Variable(5) < 6
        True
        """
        return self._value.__lt__(float(other))

    def __ge__(self, other):
        """
        >>> Variable(5) >= 5
        True
        """
        return self._value.__ge__(float(other))

    def __le__(self, other):
        """
        >>> Variable(5) <= 5
        True
        """
        return self._value.__le__(float(other))

    def __add__(self, other):
        """
        >>> Variable(5) + 4
        9.0
        """
        return self._value.__add__(float(other))

    def __sub__(self, other):
        """
        >>> Variable(5) - 4
        1.0
        >>> Variable(5) - Variable(4)
        1.0
        """
        return self._value.__sub__(float(other))

    def __mul__(self, other):
        """
        >>> Variable(5) * 4
        20.0
        >>> Variable(5) * Variable(4)
        20.0
        """
        return self._value.__mul__(float(other))

    def __floordiv__(self, other):
        """
        >>> Variable(21) // 4
        5.0
        >>> Variable(21) // Variable(4)
        5.0
        """
        return self._value.__floordiv__(float(other))

    def __mod__(self, other):
        """
        >>> Variable(5) % 4
        1.0
        >>> Variable(5) % Variable(4)
        1.0
        """
        return self._value.__mod__(float(other))

    def __divmod__(self, other):
        """
        >>> divmod(Variable(21), 4)
        (5.0, 1.0)
        >>> divmod(Variable(21), Variable(4))
        (5.0, 1.0)
        """
        return self._value.__divmod__(float(other))

    def __pow__(self, other):
        """
        >>> pow(Variable(5), 4)
        625.0
        >>> pow(Variable(5), Variable(4))
        625.0
        """
        return self._value.__pow__(float(other))

    def __div__(self, other):
        """
        >>> Variable(5) / 4.
        1.25
        >>> Variable(5) / Variable(4)
        1.25
        """
        return self._value.__div__(float(other))

    def __truediv__(self, other):
        """
        >>> Variable(5.) / 4
        1.25
        >>> 10 / Variable(5.)
        2.0
        """
        return self._value.__truediv__(float(other))

    # .. And the other way around:

    def __radd__(self, other):
        """
        >>> 4 + Variable(5)
        9.0
        >>> Variable(4) + Variable(5)
        9.0
        """
        return self._value.__radd__(float(other))

    def __rsub__(self, other):
        """
        >>> 6 - Variable(5)
        1.0
        """
        return self._value.__rsub__(other)

    def __rmul__(self, other):
        """
        >>> 4 * Variable(5)
        20.0
        """
        return self._value.__rmul__(other)

    def __rfloordiv__(self, other):
        """
        >>> 21 // Variable(4)
        5.0
        """
        return self._value.__rfloordiv__(other)

    def __rmod__(self, other):
        """
        >>> 5 % Variable(4)
        1.0
        """
        return self._value.__rmod__(other)

    def __rdivmod__(self, other):
        """
        >>> divmod(21, Variable(4))
        (5.0, 1.0)
        """
        return self._value.__rdivmod__(other)

    def __rpow__(self, other):
        """
        >>> pow(4, Variable(5))
        1024.0
        """
        return self._value.__rpow__(other)

    def __rdiv__(self, other):
        """
        >>> 5 / Variable(4.)
        1.25
        """
        return self._value.__rdiv__(other)

    def __rtruediv__(self, other):
        """
        >>> 5. / Variable(4)
        1.25
        """
        return self._value.__rtruediv__(other)


class Projection(object):
    """
    Projections are used to convert values from one space to another,
    e.g. from Canvas to Item space or visa versa.

    In order to be a Projection the ``value`` and ``strength`` properties
    should be implemented and a method named ``variable()`` should be present.

    Projections should inherit from this class.

    Projections may be nested.

    This default implementation projects a variable to it's own:

    >>> v = Variable(4.0)
    >>> v
    Variable(4, 20)
    >>> p = Projection(v)
    >>> p.value
    4.0
    >>> p.value = -1
    >>> p.value
    -1.0
    >>> v.value
    -1.0
    >>> p.strength
    20
    >>> p.variable()
    Variable(-1, 20)
    """

    def __init__(self, var):
        self._var = var

    def _set_value(self, value):
        self._var.value = value

    value = property(lambda s: s._var.value, _set_value)

    strength = property(lambda s: s._var.strength)

    def variable(self):
        """
        Return the variable owned by the projection.
        """
        return self._var

    def __float__(self):
        return float(self.variable()._value)

    def __str__(self):
        return '%s(%s)' % (self.__class__.__name__, self.variable())

    __repr__ = __str__


class Solver(object):
    """
    Solve constraints. A constraint should have accompanying
    variables.
    """

    def __init__(self):
        # a dict of constraint -> name/variable mappings
        self._constraints = set()
        self._marked_cons = []
        self._solving = False

    constraints = property(lambda s: s._constraints)

    def request_resolve(self, variable, projections_only=False):
        """
        Mark a variable as "dirty". This means it it solved the next time
        the constraints are resolved.

        If projections_only is set to True, only constraints using the
        variable through a Projection instance (e.i. variable itself is not
        in `constraint.Constraint.variables()`) are marked.

        Example:

        >>> from constraint import EquationConstraint
        >>> a, b, c = Variable(1.0), Variable(2.0), Variable(3.0)
        >>> s = Solver()
        >>> c_eq = EquationConstraint(lambda a,b: a+b, a=a, b=b)
        >>> s.add_constraint(c_eq)
        EquationConstraint(<lambda>, a=Variable(1, 20), b=Variable(2, 20))
        >>> c_eq._weakest
        [Variable(1, 20), Variable(2, 20)]
        >>> s._marked_cons
        [EquationConstraint(<lambda>, a=Variable(1, 20), b=Variable(2, 20))]
        >>> a.value=5.0
        >>> c_eq.weakest()
        Variable(2, 20)
        >>> b.value=2.0
        >>> c_eq.weakest()
        Variable(2, 20)
        >>> a.value=5.0
        >>> c_eq.weakest()
        Variable(2, 20)
        """
        # Peel of Projections:
        while isinstance(variable, Projection):
            variable = variable.variable()
        for c in variable._constraints:
            if not projections_only or c._solver_has_projections:
                if not self._solving:
                    if c in self._marked_cons:
                        self._marked_cons.remove(c)
                    c.mark_dirty(variable)
                    self._marked_cons.append(c)
                else:
                    c.mark_dirty(variable)
                    self._marked_cons.append(c)
                    if self._marked_cons.count(c) > 100:
                        raise JuggleError('Variable juggling detected, constraint %s resolved %d times out of %d' % (
                            c, self._marked_cons.count(c), len(self._marked_cons)))

    @observed
    def add_constraint(self, constraint):
        """
        Add a constraint.
        The actual constraint is returned, so the constraint can be removed
        later on.

        Example:

        >>> from constraint import EquationConstraint
        >>> s = Solver()
        >>> a, b = Variable(), Variable(2.0)
        >>> s.add_constraint(EquationConstraint(lambda a, b: a -b, a=a, b=b))
        EquationConstraint(<lambda>, a=Variable(0, 20), b=Variable(2, 20))
        >>> len(s._constraints)
        1
        >>> a.value
        0.0
        >>> b.value
        2.0
        >>> len(s._constraints)
        1
        """
        assert constraint, 'No constraint (%s)' % (constraint,)
        self._constraints.add(constraint)
        self._marked_cons.append(constraint)
        constraint._solver_has_projections = False
        for v in constraint.variables():
            while isinstance(v, Projection):
                v = v.variable()
                constraint._solver_has_projections = True
            v._constraints.add(constraint)
            v._solver = self
        # print 'added constraint', constraint
        return constraint

    @observed
    def remove_constraint(self, constraint):
        """
        Remove a constraint from the solver

        >>> from constraint import EquationConstraint
        >>> s = Solver()
        >>> a, b = Variable(), Variable(2.0)
        >>> c = s.add_constraint(EquationConstraint(lambda a, b: a -b, a=a, b=b))
        >>> c
        EquationConstraint(<lambda>, a=Variable(0, 20), b=Variable(2, 20))
        >>> s.remove_constraint(c)
        >>> s._marked_cons
        []
        >>> s._constraints
        set([])

        Removing a constraint twice has no effect:

        >>> s.remove_constraint(c)
        """
        assert constraint, 'No constraint (%s)' % (constraint,)
        for v in constraint.variables():
            while isinstance(v, Projection):
                v = v.variable()
            v._constraints.discard(constraint)
        self._constraints.discard(constraint)
        while constraint in self._marked_cons:
            self._marked_cons.remove(constraint)

    reversible_pair(add_constraint, remove_constraint)

    def request_resolve_constraint(self, c):
        """
        Request resolving a constraint.
        """
        self._marked_cons.append(c)

    def constraints_with_variable(self, *variables):
        """
        Return an iterator of constraints that work with variable.
        The variable in question should be exposed by the constraints
        `constraint.Constraint.variables()` method.

        >>> from constraint import EquationConstraint
        >>> s = Solver()
        >>> a, b, c = Variable(), Variable(2.0), Variable(4.0)
        >>> eq_a_b = s.add_constraint(EquationConstraint(lambda a, b: a -b, a=a, b=b))
        >>> eq_a_b
        EquationConstraint(<lambda>, a=Variable(0, 20), b=Variable(2, 20))
        >>> eq_a_c = s.add_constraint(EquationConstraint(lambda a, b: a -b, a=a, b=c))
        >>> eq_a_c
        EquationConstraint(<lambda>, a=Variable(0, 20), b=Variable(4, 20))

        And now for some testing:

        >>> eq_a_b in s.constraints_with_variable(a)
        True
        >>> eq_a_c in s.constraints_with_variable(a)
        True
        >>> eq_a_b in s.constraints_with_variable(a, b)
        True
        >>> eq_a_c in s.constraints_with_variable(a, b)
        False

        Using another variable with the same value does not work:

        >>> d = Variable(2.0)
        >>> eq_a_b in s.constraints_with_variable(a, d)
        False

        This also works for projections:

        >>> eq_pr_a_b = s.add_constraint(EquationConstraint(lambda a, b: a -b, a=Projection(a), b=Projection(b)))
        >>> eq_pr_a_b   # doctest: +ELLIPSIS
        EquationConstraint(<lambda>, a=Projection(Variable(0, 20)), b=Projection(Variable(2, 20)))

        >>> eq_pr_a_b in s.constraints_with_variable(a, b)
        True
        >>> eq_pr_a_b in s.constraints_with_variable(a, c)
        False
        >>> eq_pr_a_b in s.constraints_with_variable(a, d)
        False
        """
        # Use a copy of the original set, so constraints may be
        # deleted in the meantime.
        variables = set(variables)
        for c in set(self._constraints):
            if variables.issubset(set(c.variables())):
                yield c
            elif c._solver_has_projections:
                found = True
                for v in c.variables():
                    if v in variables:
                        continue
                    while isinstance(v, Projection):
                        v = v.variable()
                        if v in variables:
                            break
                    else:
                        found = False
                    if not found:
                        break  # quit for loop, variable not in constraint
                else:
                    # All iteration have completed succesfully,
                    # so all variables are in the constraint
                    yield c
<<<<<<< HEAD

=======
>>>>>>> 0323bc99

    def solve(self):
        """
        Example:

        >>> from constraint import EquationConstraint
        >>> a, b, c = Variable(1.0), Variable(2.0), Variable(3.0)
        >>> s = Solver()
        >>> s.add_constraint(EquationConstraint(lambda a,b: a+b, a=a, b=b))
        EquationConstraint(<lambda>, a=Variable(1, 20), b=Variable(2, 20))
        >>> a.value = 5.0
        >>> s.solve()
        >>> len(s._marked_cons)
        0
        >>> b._value
        -5.0
        >>> s.add_constraint(EquationConstraint(lambda a,b: a+b, a=b, b=c))
        EquationConstraint(<lambda>, a=Variable(-5, 20), b=Variable(3, 20))
        >>> len(s._constraints)
        2
        >>> len(s._marked_cons)
        1
        >>> b._value
        -5.0
        >>> s.solve()
        >>> b._value
        -3.0
        >>> a.value = 10
        >>> s.solve()
        >>> c._value
        10.0
        """
        marked_cons = self._marked_cons
        try:
            self._solving = True

            # Solve each constraint. Using a counter makes it
            # possible to also solve constraints that are marked as
            # a result of other variabled being solved.
            n = 0
            while n < len(marked_cons):
                c = marked_cons[n]
                if not c.disabled:
                    c.solve()
                n += 1

            self._marked_cons = []
        finally:
            self._solving = False


class solvable(object):
    """
    Easy-to-use drop Variable descriptor.

    >>> class A(object):
    ...     x = solvable(varname='_v_x')
    ...     y = solvable(STRONG)
    ...     def __init__(self):
    ...         self.x = 12
    >>> a = A()
    >>> a.x
    Variable(12, 20)
    >>> a._v_x
    Variable(12, 20)
    >>> a.x = 3
    >>> a.x
    Variable(3, 20)
    >>> a.y
    Variable(0, 30)
    """

    def __init__(self, strength=NORMAL, varname=None):
        self._strength = strength
        self._varname = varname or '_variable_%x' % id(self)

    def __get__(self, obj, class_=None):
        if not obj:
            return self
        try:
            return getattr(obj, self._varname)
        except AttributeError:
            setattr(obj, self._varname, Variable(strength=self._strength))
            return getattr(obj, self._varname)

    def __set__(self, obj, value):
        try:
            getattr(obj, self._varname).value = float(value)
        except AttributeError:
            v = Variable(strength=self._strength)
            setattr(obj, self._varname, v)
            v.value = value

    def setvar(self, obj, v):
        setattr(obj, self._varname, v)


class JuggleError(AssertionError):
    """
    Variable juggling exception. Raised when constraint's variables are
    marking each other dirty forever.
    """


__test__ = {
    'Solver.add_constraint': Solver.add_constraint,
    'Solver.remove_constraint': Solver.remove_constraint,
}


# vim:sw=4:et:ai<|MERGE_RESOLUTION|>--- conflicted
+++ resolved
@@ -1,14 +1,8 @@
 #!/usr/bin/env python
 
-<<<<<<< HEAD
-# Copyright (C) 2006-2014 Arjan Molenaar <gaphor@gmail.com>
-#                         jlstevens <jlstevens@ed.ac.uk>
-#                         wrobell <wrobell@pld-linux.org>
-=======
 # Copyright (C) 2006-2017 Arjan Molenaar <gaphor@gmail.com>
 #                         Artur Wroblewski <wrobell@pld-linux.org>
 #                         Dan Yeaw <dan@yeaw.me>
->>>>>>> 0323bc99
 #
 # This file is part of Gaphas.
 #
@@ -24,10 +18,7 @@
 #
 # You should have received a copy of the GNU Library General Public License
 # along with this library; if not, see <http://www.gnu.org/licenses/>.
-<<<<<<< HEAD
-=======
-
->>>>>>> 0323bc99
+
 """
 Constraint solver allows to define constraint between two or more different
 variables and keep this constraint always true when one or more of the
@@ -87,7 +78,7 @@
     Representation of a variable in the constraint solver.
     Each Variable has a @value and a @strength. Ina constraint the
     weakest variables are changed.
-
+    
     You can even do some calculating with it. The Variable always represents
     a float variable.
     """
@@ -112,7 +103,7 @@
         """
         Mark the variable dirty in both the constraint solver and attached
         constraints.
-
+        
         Variables are marked dirty also during constraints solving to
         solve all dependent constraints, i.e. two equals constraints
         between 3 variables.
@@ -601,10 +592,6 @@
                     # All iteration have completed succesfully,
                     # so all variables are in the constraint
                     yield c
-<<<<<<< HEAD
-
-=======
->>>>>>> 0323bc99
 
     def solve(self):
         """
@@ -671,9 +658,9 @@
     >>> a._v_x
     Variable(12, 20)
     >>> a.x = 3
-    >>> a.x
+    >>> a.x 
     Variable(3, 20)
-    >>> a.y
+    >>> a.y 
     Variable(0, 30)
     """
 
