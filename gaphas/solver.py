--- conflicted
+++ resolved
@@ -58,11 +58,7 @@
 # $HeadURL$
 
 # epsilon for float comparison
-<<<<<<< HEAD
-# is simple abs(x - y) > EPSILON enough for item_container needs?
-=======
 # is simple abs(x - y) > EPSILON enough for item container needs?
->>>>>>> 33d2e5cf
 EPSILON = 1e-6
 
 # Variable Strengths:
