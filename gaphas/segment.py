--- conflicted
+++ resolved
@@ -170,11 +170,7 @@
             return sink.find_port((ix, iy))
 
         if not connected.item_container:
-<<<<<<< HEAD
-            # No item_container, no constraints
-=======
             # No item container, no constraints
->>>>>>> 33d2e5cf
             return
 
         item_container = connected.item_container
