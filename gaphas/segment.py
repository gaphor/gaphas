#!/usr/bin/env python

<<<<<<< HEAD
# Copyright (C) 2010-2014 Arjan Molenaar <gaphor@gmail.com>
#                         jlstevens <jlstevens@ed.ac.uk>
=======
# Copyright (C) 2010-2017 Arjan Molenaar <gaphor@gmail.com>
#                         Dan Yeaw <dan@yeaw.me>
>>>>>>> 0323bc99
#
# This file is part of Gaphas.
#
# This library is free software; you can redistribute it and/or modify it under
# the terms of the GNU Library General Public License as published by the Free
# Software Foundation; either version 2 of the License, or (at your option) any
# later version.
#
# This library is distributed in the hope that it will be useful, but WITHOUT
# ANY WARRANTY; without even the implied warranty of MERCHANTABILITY or FITNESS
# FOR A PARTICULAR PURPOSE.  See the GNU Library General Public License for
# more details.
#
# You should have received a copy of the GNU Library General Public License
# along with this library; if not, see <http://www.gnu.org/licenses/>.
<<<<<<< HEAD
=======

>>>>>>> 0323bc99
"""
Allow for easily adding segments to lines.
"""

from __future__ import absolute_import

from cairo import Matrix, ANTIALIAS_NONE
from simplegeneric import generic
from six.moves import zip

from gaphas.aspect import ConnectionSink
from gaphas.aspect import HandleFinder, HandleSelection, PaintFocused
from gaphas.aspect import ItemHandleFinder, ItemHandleSelection, ItemPaintFocused
from gaphas.geometry import distance_point_point_fast, distance_line_point
from gaphas.item import Line


@generic
class Segment(object):
    def __init__(self, item, view):
        raise TypeError


@Segment.when_type(Line)
class LineSegment(object):
    def __init__(self, item, view):
        self.item = item
        self.view = view

    def split(self, pos):
        item = self.item
        handles = item.handles()
        x, y = self.view.get_matrix_v2i(item).transform_point(*pos)
        for h1, h2 in zip(handles, handles[1:]):
            xp = (h1.pos.x + h2.pos.x) / 2
            yp = (h1.pos.y + h2.pos.y) / 2
            if distance_point_point_fast((x, y), (xp, yp)) <= 4:
                segment = handles.index(h1)
                handles, ports = self.split_segment(segment)
                return handles and handles[0]

    def split_segment(self, segment, count=2):
        """
        Split one item segment into ``count`` equal pieces.

        Two lists are returned

        - list of created handles
        - list of created ports

        :Parameters:
         segment
            Segment number to split (starting from zero).
         count
            Amount of new segments to be created (minimum 2).
        """
        item = self.item
        if segment < 0 or segment >= len(item.ports()):
            raise ValueError('Incorrect segment')
        if count < 2:
            raise ValueError('Incorrect count of segments')

        def do_split(segment, count):
            handles = item.handles()
            p0 = handles[segment].pos
            p1 = handles[segment + 1].pos
            dx, dy = p1.x - p0.x, p1.y - p0.y
            new_h = item._create_handle((p0.x + dx / count, p0.y + dy / count))
            item._reversible_insert_handle(segment + 1, new_h)

            p0 = item._create_port(p0, new_h.pos)
            p1 = item._create_port(new_h.pos, p1)
            item._reversible_remove_port(item.ports()[segment])
            item._reversible_insert_port(segment, p0)
            item._reversible_insert_port(segment + 1, p1)

            if count > 2:
                do_split(segment + 1, count - 1)

        do_split(segment, count)

        # force orthogonal constraints to be recreated
        item._update_orthogonal_constraints(item.orthogonal)

        self._recreate_constraints()

        handles = item.handles()[segment + 1:segment + count]
        ports = item.ports()[segment:segment + count - 1]
        return handles, ports

    def merge_segment(self, segment, count=2):
        """
        Merge two (or more) item segments.

        Tuple of two lists is returned, list of deleted handles and list of
        deleted ports.

        :Parameters:
         segment
            Segment number to start merging from (starting from zero).
         count
            Amount of segments to be merged (minimum 2).
        """
        item = self.item
        if len(item.ports()) < 2:
            raise ValueError('Cannot merge item with one segment')
        if segment < 0 or segment >= len(item.ports()):
            raise ValueError('Incorrect segment')
        if count < 2 or segment + count > len(item.ports()):
            raise ValueError('Incorrect count of segments')

        # remove handle and ports which share position with handle
        deleted_handles = item.handles()[segment + 1:segment + count]
        deleted_ports = item.ports()[segment:segment + count]
        for h in deleted_handles:
            item._reversible_remove_handle(h)
        for p in deleted_ports:
            item._reversible_remove_port(p)

        # create new port, which replaces old ports destroyed due to
        # deleted handle
        p1 = item.handles()[segment].pos
        p2 = item.handles()[segment + 1].pos
        port = item._create_port(p1, p2)
        item._reversible_insert_port(segment, port)

        # force orthogonal constraints to be recreated
        item._update_orthogonal_constraints(item.orthogonal)

        self._recreate_constraints()

        return deleted_handles, deleted_ports

    def _recreate_constraints(self):
        """
        Create connection constraints between connecting lines and an item.

        :Parameters:
         connected
            Connected item.
        """
        connected = self.item

        def find_port(line, handle, item):
            # port = None
            # max_dist = sys.maxint
            canvas = item.canvas

            ix, iy = canvas.get_matrix_i2i(line, item).transform_point(*handle.pos)

            # find the port using item's coordinates
            sink = ConnectionSink(item, None)
            return sink.find_port((ix, iy))

        if not connected.canvas:
            # No canvas, no constraints
            return

        canvas = connected.canvas
        for cinfo in list(canvas.get_connections(connected=connected)):
            item, handle = cinfo.item, cinfo.handle
            port = find_port(item, handle, connected)

            constraint = port.constraint(canvas, item, handle, connected)

            cinfo = canvas.get_connection(handle)
            canvas.reconnect_item(item, handle, constraint=constraint)


@HandleFinder.when_type(Line)
class SegmentHandleFinder(ItemHandleFinder):
    """
    Find a handle on a line, create a new one if the mouse is located
    between two handles. The position aligns with the points drawn by
    the SegmentPainter.
    """

    def get_handle_at_point(self, pos):
        view = self.view
        item = view.hovered_item
        handle = None
        if self.item is view.focused_item:
            try:
                segment = Segment(self.item, self.view)
            except TypeError:
                pass
            else:
                handle = segment.split(pos)

        if not handle:
            item, handle = super(SegmentHandleFinder, self).get_handle_at_point(pos)
        return item, handle


@HandleSelection.when_type(Line)
class SegmentHandleSelection(ItemHandleSelection):
    """
    In addition to the default behaviour, merge segments if the handle is
    released.
    """

    def unselect(self):
        item = self.item
        handle = self.handle
        handles = item.handles()

        # don't merge using first or last handle
        if handles[0] is handle or handles[-1] is handle:
            return True

        handle_index = handles.index(handle)
        segment = handle_index - 1

        # cannot merge starting from last segment
        if segment == len(item.ports()) - 1:
            segment = - 1
        assert segment >= 0 and segment < len(item.ports()) - 1

        before = handles[handle_index - 1]
        after = handles[handle_index + 1]
        d, p = distance_line_point(before.pos, after.pos, handle.pos)

        if d < 2:
            assert len(self.view.canvas.solver._marked_cons) == 0
            Segment(item, self.view).merge_segment(segment)

        if handle:
            item.request_update()


@PaintFocused.when_type(Line)
class LineSegmentPainter(ItemPaintFocused):
    """
    This painter draws pseudo-handles on gaphas.item.Line objects. Each
    line can be split by dragging those points, which will result in
    a new handle.

    ConnectHandleTool take care of performing the user
    interaction required for this feature.
    """

    def paint(self, context):
        view = self.view
        item = view.hovered_item
        if item and item is view.focused_item:
            cr = context.cairo
            h = item.handles()
            for h1, h2 in zip(h[:-1], h[1:]):
                p1, p2 = h1.pos, h2.pos
                cx = (p1.x + p2.x) / 2
                cy = (p1.y + p2.y) / 2
                cr.save()
                cr.identity_matrix()
                m = Matrix(*view.get_matrix_i2v(item))

                cr.set_antialias(ANTIALIAS_NONE)
                cr.translate(*m.transform_point(cx, cy))
                cr.rectangle(-3, -3, 6, 6)
                cr.set_source_rgba(0, 0.5, 0, .4)
                cr.fill_preserve()
                cr.set_source_rgba(.25, .25, .25, .6)
                cr.set_line_width(1)
                cr.stroke()
                cr.restore()

# vim:sw=4:et:ai<|MERGE_RESOLUTION|>--- conflicted
+++ resolved
@@ -1,12 +1,7 @@
 #!/usr/bin/env python
 
-<<<<<<< HEAD
-# Copyright (C) 2010-2014 Arjan Molenaar <gaphor@gmail.com>
-#                         jlstevens <jlstevens@ed.ac.uk>
-=======
 # Copyright (C) 2010-2017 Arjan Molenaar <gaphor@gmail.com>
 #                         Dan Yeaw <dan@yeaw.me>
->>>>>>> 0323bc99
 #
 # This file is part of Gaphas.
 #
@@ -22,10 +17,7 @@
 #
 # You should have received a copy of the GNU Library General Public License
 # along with this library; if not, see <http://www.gnu.org/licenses/>.
-<<<<<<< HEAD
-=======
-
->>>>>>> 0323bc99
+
 """
 Allow for easily adding segments to lines.
 """
@@ -80,7 +72,7 @@
          segment
             Segment number to split (starting from zero).
          count
-            Amount of new segments to be created (minimum 2).
+            Amount of new segments to be created (minimum 2). 
         """
         item = self.item
         if segment < 0 or segment >= len(item.ports()):
@@ -127,7 +119,7 @@
          segment
             Segment number to start merging from (starting from zero).
          count
-            Amount of segments to be merged (minimum 2).
+            Amount of segments to be merged (minimum 2). 
         """
         item = self.item
         if len(item.ports()) < 2:
@@ -259,7 +251,7 @@
 @PaintFocused.when_type(Line)
 class LineSegmentPainter(ItemPaintFocused):
     """
-    This painter draws pseudo-handles on gaphas.item.Line objects. Each
+    This painter draws pseudo-hanldes on gaphas.item.Line objects. Each
     line can be split by dragging those points, which will result in
     a new handle.
 
