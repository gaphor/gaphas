--- conflicted
+++ resolved
@@ -69,11 +69,7 @@
 
     def _set_item_container(self, item_container):
         """
-<<<<<<< HEAD
-        Use view.item_container = my_item_container to set the item_container to be rendered
-=======
         Use view.item_container = my_item_container to set the item container to be rendered
->>>>>>> 33d2e5cf
         in the view.
         """
         if self._item_container:
@@ -333,11 +329,7 @@
     def get_items_in_rectangle(self, rect, intersect=True, reverse=False):
         """
         Return the items in the rectangle 'rect'.
-<<<<<<< HEAD
-        Items are automatically sorted in item_container' processing order.
-=======
         Items are automatically sorted in item container processing order.
->>>>>>> 33d2e5cf
         """
         if intersect:
             items = self._qtree.find_intersect(rect)
@@ -388,13 +380,8 @@
 
     def update_bounding_box(self, cr, items=None):
         """
-<<<<<<< HEAD
-        Update the bounding boxes of the item_container items for this view, in 
-        item_container coordinates.
-=======
         Update the bounding boxes of the item container items for this view, in
         item container coordinates.
->>>>>>> 33d2e5cf
         """
         painter = self._bounding_box_painter
         if items is None:
@@ -462,22 +449,14 @@
     #
     # class TogaView(Gtk.DrawingArea, Gtk.Scrollable, View):
     """
-<<<<<<< HEAD
-    Toga widget for rendering a item_container.ItemContainer to a screen.
-=======
     Toga widget for rendering a itemcontainer.ItemContainer to a screen.
->>>>>>> 33d2e5cf
     The view uses Tools from `tool.py` to handle events and Painters
     from `painter.py` to draw. Both are configurable.
 
     The widget already contains adjustment objects (`hadjustment`,
     `vadjustment`) to be used for scrollbars.
 
-<<<<<<< HEAD
-    This view registers itself on the item_container, so it will receive update events.
-=======
     This view registers itself on the item container, so it will receive update events.
->>>>>>> 33d2e5cf
     """
 
     # Just defined a name to make GTK register this class.
@@ -574,11 +553,7 @@
 
     def _set_item_container(self, item_container):
         """
-<<<<<<< HEAD
-        Use view.item_container = my_item_container to set the item_container to be rendered
-=======
         Use view.item_container = my_item_container to set the item container to be rendered
->>>>>>> 33d2e5cf
         in the view.
         This extends the behaviour of View.item_container.
         The view is also registered.
@@ -644,11 +619,7 @@
         hadjustment = self._hadjustment
         vadjustment = self._vadjustment
 
-<<<<<<< HEAD
-        # item_container limits (in view coordinates)
-=======
         # item container limits (in view coordinates)
->>>>>>> 33d2e5cf
         c = Rectangle(*self._qtree.soft_bounds)
 
         # view limits
@@ -753,11 +724,7 @@
 
     def update(self):
         """
-<<<<<<< HEAD
-        Update view status according to the items updated by the item_container.
-=======
         Update view status according to the items updated by the item container.
->>>>>>> 33d2e5cf
         """
 
         # if not self.get_window():
@@ -852,11 +819,7 @@
 
     def do_draw(self, cr):
         """
-<<<<<<< HEAD
-        Render item_container to the screen.
-=======
         Render item container to the screen.
->>>>>>> 33d2e5cf
         """
         if not self._item_container:
             return
