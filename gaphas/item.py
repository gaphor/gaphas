#!/usr/bin/env python

# Copyright (C) 2006-2017 Arjan Molenaar <gaphor@gmail.com>
#                         Artur Wroblewski <wrobell@pld-linux.org>
#                         Dan Yeaw <dan@yeaw.me>
#
# This file is part of Gaphas.
#
# This library is free software; you can redistribute it and/or modify it under
# the terms of the GNU Library General Public License as published by the Free
# Software Foundation; either version 2 of the License, or (at your option) any
# later version.
#
# This library is distributed in the hope that it will be useful, but WITHOUT
# ANY WARRANTY; without even the implied warranty of MERCHANTABILITY or FITNESS
# FOR A PARTICULAR PURPOSE.  See the GNU Library General Public License for
# more details.
#
# You should have received a copy of the GNU Library General Public License
# along with this library; if not, see <http://www.gnu.org/licenses/>.

"""
Basic items.
"""

from functools import reduce
from math import atan2
from weakref import WeakKeyDictionary
from weakref import WeakSet

from gaphas.matrix import Matrix
from gaphas.geometry import distance_line_point, distance_rectangle_point
from gaphas.connector import Handle, LinePort
from gaphas.solver import solvable, WEAK, VERY_STRONG, REQUIRED
from gaphas.constraint import EqualsConstraint, LessThanConstraint, LineConstraint, LineAlignConstraint
from gaphas.state import observed, reversible_method, reversible_pair, reversible_property


class Item(object):
    """
    Base class (or interface) for items on a itemcontainer.ItemContainer.

    Attributes:

    - matrix: item's transformation matrix
<<<<<<< HEAD
    - item_container: container which owns an item
    - constraints: list of item constraints, automatically registered
      when the item is added to a item_container; may be extended in subclasses

    Private:

    - _item_container:      container which owns an item
    - _handles:     list of handles owned by an item
    - _ports:       list of ports, connectable areas of an item
    - _matrix_i2c:  item to item_container coordinates matrix
    - _matrix_c2i:  item_container to item coordinates matrix
=======
    - item_container: item container, which owns an item
    - constraints: list of item constraints, automatically registered
      when the item is added to an item container; may be extended in subclasses

    Private:

    - _item_container:      item container, which owns an item
    - _handles:     list of handles owned by an item
    - _ports:       list of ports, connectable areas of an item
    - _matrix_i2c:  item to item container coordinates matrix
    - _matrix_c2i:  item container to item coordinates matrix
>>>>>>> 33d2e5cf
    - _matrix_i2v:  item to view coordinates matrices
    - _matrix_v2i:  view to item coordinates matrices
    - _sort_key:  used to sort items
    - _item_container_projections:  used to sort items
    """

    def __init__(self):
        self._item_container = None
        self._matrix = Matrix()
        self._handles = []
        self._constraints = []
        self._ports = []

<<<<<<< HEAD
        # used by gaphas.item_container.ItemContainer to hold conversion matrices
=======
        # used by gaphas.itemcontainer.ItemContainer to hold conversion matrices
>>>>>>> 33d2e5cf
        self._matrix_i2c = None
        self._matrix_c2i = None

        # used by gaphas.view.TogaView to hold item 2 view matrices (view=key)
        self._matrix_i2v = WeakKeyDictionary()
        self._matrix_v2i = WeakKeyDictionary()
        self._item_container_projections = WeakSet()

    @observed
<<<<<<< HEAD
    def _set_item_container(self, itemcontainer):
=======
    def _set_item_container(self, item_container):
>>>>>>> 33d2e5cf
        """
        Set the item container. Should only be called from ItemContainer.add and
        ItemContainer.remove().
        """
        assert not item_container or not self._item_container or self._item_container is item_container
        if self._item_container:
            self.teardown_item_container()
        self._item_container = item_container
        if item_container:
            self.setup_item_container()

    item_container = reversible_property(lambda s: s._item_container, _set_item_container,
                                 doc="ItemContainer owning this item")

    constraints = property(lambda s: s._constraints,
                           doc="Item constraints")

    def setup_item_container(self):
        """
<<<<<<< HEAD
        Called when the container is set for the item.
=======
        Called when the item container is set for the item.
>>>>>>> 33d2e5cf
        This method can be used to create constraints.
        """
        add = self.item_container.solver.add_constraint
        for c in self._constraints:
            add(c)

    def teardown_item_container(self):
        """
<<<<<<< HEAD
        Called when the item_container is unset for the item.
=======
        Called when the item container is unset for the item.
>>>>>>> 33d2e5cf
        This method can be used to dispose constraints.
        """
        self.item_container.disconnect_item(self)

        remove = self.item_container.solver.remove_constraint
        for c in self._constraints:
            remove(c)

    @observed
    def _set_matrix(self, matrix):
        """
        Set the conversion matrix (parent -> item)
        """
        if not isinstance(matrix, Matrix):
            matrix = Matrix(*matrix)
        self._matrix = matrix

    matrix = reversible_property(lambda s: s._matrix, _set_matrix)

    def request_update(self, update=True, matrix=True):
        if self._item_container:
            self._item_container.request_update(self, update=update, matrix=matrix)

    def pre_update(self, context):
        """
        Perform any changes before item update here, for example:

        - change matrix
        - move handles

        Gaphas does not guarantee that any item container invariant is valid at
        this point (i.e. constraints are not solved, first handle is not in
        position (0, 0), etc).
        """
        pass

    def post_update(self, context):
        """
        Method called after item update.

        If some variables should be used during drawing or in another
        update, then they should be calculated in post method.

        Changing matrix or moving handles programmatically is really not
        advised to be performed here.

<<<<<<< HEAD
        All item_container invariants are true.
=======
        All item container invariants are true.
>>>>>>> 33d2e5cf
        """
        pass

    def normalize(self):
        """
        Update handle positions of the item, so the first handle is always
        located at (0, 0).
        
        Note that, since this method basically does some housekeeping during
        the update phase, there's no need to keep track of the changes.

        Alternative implementation can also be created, e.g. set (0, 0) in
        the center of a circle or change it depending on the location of a
        rotation point.

        Returns ``True`` if some updates have been done, ``False`` otherwise.

<<<<<<< HEAD
        See ``itemcontainer._normalize()`` for tests.
=======
        See ``item_container._normalize()`` for tests.
>>>>>>> 33d2e5cf
        """
        updated = False
        handles = self._handles
        if handles:
            x, y = list(map(float, handles[0].pos))
            if x:
                self.matrix.translate(x, 0)
                updated = True
                for h in handles:
                    h.pos.x -= x
            if y:
                self.matrix.translate(0, y)
                updated = True
                for h in handles:
                    h.pos.y -= y
        return updated

    def draw(self, context):
        """
<<<<<<< HEAD
        Render the item to a item container view.
=======
        Render the item to a item_container view.
>>>>>>> 33d2e5cf
        Context contains the following attributes:

        - cairo: the Cairo Context use this one to draw
        - view: the view that is to be rendered to
        - selected, focused, hovered, dropzone: view state of items (True/False)
        - draw_all: a request to draw everything, for bounding box calculations
        """
        pass

    def handles(self):
        """
        Return a list of handles owned by the item.
        """
        return self._handles

    def ports(self):
        """
        Return list of ports.
        """
        return self._ports

    def point(self, pos):
        """
        Get the distance from a point (``x``, ``y``) to the item.
        ``x`` and ``y`` are in item coordinates.
        """
        pass

    def constraint(self,
                   horizontal=None,
                   vertical=None,
                   left_of=None,
                   above=None,
                   line=None,
                   delta=0.0,
                   align=None):
        """
        Utility (factory) method to create item's internal constraint between
        two positions or between a position and a line.

        Position is a tuple of coordinates, i.e. ``(2, 4)``.

        Line is a tuple of positions, i.e. ``((2, 3), (4, 2))``.

        This method shall not be used to create constraints between
        two different items.

        Created constraint is returned.

        :Parameters:
         horizontal=(p1, p2)
            Keep positions ``p1`` and ``p2`` aligned horizontally.
         vertical=(p1, p2)
            Keep positions ``p1`` and ``p2`` aligned vertically.
         left_of=(p1, p2)
            Keep position ``p1`` on the left side of position ``p2``.
         above=(p1, p2)
            Keep position ``p1`` above position ``p2``.
         line=(p, l)
            Keep position ``p`` on line ``l``.
        """
        cc = None  # created constraint
        if horizontal:
            p1, p2 = horizontal
            cc = EqualsConstraint(p1[1], p2[1], delta)
        elif vertical:
            p1, p2 = vertical
            cc = EqualsConstraint(p1[0], p2[0], delta)
        elif left_of:
            p1, p2 = left_of
            cc = LessThanConstraint(p1[0], p2[0], delta)
        elif above:
            p1, p2 = above
            cc = LessThanConstraint(p1[1], p2[1], delta)
        elif line:
            pos, l = line
            if align is None:
                cc = LineConstraint(line=l, point=pos)
            else:
                cc = LineAlignConstraint(line=l, point=pos, align=align, delta=delta)
        else:
            raise ValueError('Constraint incorrectly specified')
        assert cc is not None
        self._constraints.append(cc)
        return cc

    def __getstate__(self):
        """
        Persist all, but calculated values (``_matrix_?2?``).
        """
        d = dict(self.__dict__)
        for n in ('_matrix_i2c', '_matrix_c2i', '_matrix_i2v', '_matrix_v2i'):
            try:
                del d[n]
            except KeyError:
                pass
        d['_item_container_projections'] = tuple(self._item_container_projections)
        return d

    def __setstate__(self, state):
        """
        Set state. No ``__init__()`` is called.
        """
        for n in ('_matrix_i2c', '_matrix_c2i'):
            setattr(self, n, None)
        for n in ('_matrix_i2v', '_matrix_v2i'):
            setattr(self, n, WeakKeyDictionary())
        self.__dict__.update(state)
        self._item_container_projections = WeakSet(state['_item_container_projections'])


[NW,
 NE,
 SE,
 SW] = range(4)


class Element(Item):
    """
    An Element has 4 handles (for a start)::

     NW +---+ NE
        |   |
     SW +---+ SE
    """

    min_width = solvable(strength=REQUIRED, varname='_min_width')
    min_height = solvable(strength=REQUIRED, varname='_min_height')

    def __init__(self, width=10, height=10):
        super(Element, self).__init__()
        self._handles = [h(strength=VERY_STRONG) for h in [Handle] * 4]

        handles = self._handles
        h_nw = handles[NW]
        h_ne = handles[NE]
        h_sw = handles[SW]
        h_se = handles[SE]

        # Share variables
        h_sw.pos.set_x(h_nw.pos.x)
        h_se.pos.set_x(h_ne.pos.x)
        h_ne.pos.set_y(h_nw.pos.y)
        h_se.pos.set_y(h_sw.pos.y)

        # edge of element define default element ports
        self._ports = [
            LinePort(h_nw.pos, h_ne.pos),
            LinePort(h_ne.pos, h_se.pos),
            LinePort(h_se.pos, h_sw.pos),
            LinePort(h_sw.pos, h_nw.pos)
        ]

        # initialize min_x variables
        self.min_width, self.min_height = 10, 10

        # create minimal size constraints
        self.constraint(left_of=(h_nw.pos, h_se.pos), delta=self._min_width)
        self.constraint(above=(h_nw.pos, h_se.pos), delta=self._min_height)

        self.width = width
        self.height = height

        # TODO: constraints that calculate width and height based on handle pos
        # self.constraints.append(EqualsConstraint(p1[1], p2[1], delta))

    def setup_item_container(self):
        super(Element, self).setup_item_container()

        # Trigger solver to honour width/height by SE handle pos
        self._handles[SE].pos.x.dirty()
        self._handles[SE].pos.y.dirty()

    def _set_width(self, width):
        """
        >>> b=Element()
        >>> b.width = 20
        >>> b.width
        20.0
        >>> b._handles[NW].pos.x
        Variable(0, 40)
        >>> b._handles[SE].pos.x
        Variable(20, 40)
        """
        h = self._handles
        h[SE].pos.x = h[NW].pos.x + width

    def _get_width(self):
        """
        Width of the box, calculated as the distance from the left and
        right handle.
        """
        h = self._handles
        return float(h[SE].pos.x) - float(h[NW].pos.x)

    width = property(_get_width, _set_width)

    def _set_height(self, height):
        """
        >>> b=Element()
        >>> b.height = 20
        >>> b.height
        20.0
        >>> b.height = 2
        >>> b.height
        2.0
        >>> b._handles[NW].pos.y
        Variable(0, 40)
        >>> b._handles[SE].pos.y
        Variable(2, 40)
        """
        h = self._handles
        h[SE].pos.y = h[NW].pos.y + height

    def _get_height(self):
        """
        Height.
        """
        h = self._handles
        return float(h[SE].pos.y) - float(h[NW].pos.y)

    height = property(_get_height, _set_height)

    # @observed
    # def _set_min_width(self, min_width):
    #    """
    #    Set minimal width.
    #    """
    #    if min_width < 0:
    #        raise ValueError, 'Minimal width cannot be less than 0'
    #
    # self._c_min_w.delta = min_width
    # if self.item_container:
    # self.item_container.solver.request_resolve_constraint(self._c_min_w)

    # min_width = reversible_property(lambda s: s._c_min_w.delta, _set_min_width)

    #    @observed
    #    def _set_min_height(self, min_height):
    #        """
    #        Set minimal height.
    #        """
    #        if min_height < 0:
    #            raise ValueError, 'Minimal height cannot be less than 0'
    #
    #        self._c_min_h.delta = min_height
    #        if self.item_container:
    #            self.item_container.solver.request_resolve_constraint(self._c_min_h)
    #
    #    min_height = reversible_property(lambda s: s._c_min_h.delta, _set_min_height)

    def normalize(self):
        """
        Normalize only NW and SE handles
        """
        updated = False
        handles = self._handles
        handles = (handles[NW], handles[SE])
        x, y = list(map(float, handles[0].pos))
        if x:
            self.matrix.translate(x, 0)
            updated = True
            for h in handles:
                h.pos.x -= x
        if y:
            self.matrix.translate(0, y)
            updated = True
            for h in handles:
                h.pos.y -= y
        return updated

    def point(self, pos):
        """
        Distance from the point (x, y) to the item.

        >>> e = Element()
        >>> e.point((20, 10))
        10.0
        """
        h = self._handles
        pnw, pse = h[NW].pos, h[SE].pos
        return distance_rectangle_point(list(map(float, (pnw.x, pnw.y, pse.x, pse.y))), pos)


class Line(Item):
    """
    A Line item.

    Properties:
     - fuzziness (0.0..n): an extra margin that should be taken into account
         when calculating the distance from the line (using point()).
     - orthogonal (bool): wherther or not the line should be orthogonal
         (only straight angles)
     - horizontal: first line segment is horizontal
     - line_width: width of the line to be drawn

    This line also supports arrow heads on both the begin and end of the
    line. These are drawn with the methods draw_head(context) and
    draw_tail(context). The coordinate system is altered so the methods do
    not have to know about the angle of the line segment (e.g. drawing a line
    from (10, 10) via (0, 0) to (10, -10) will draw an arrow point).
    """

    def __init__(self):
        super(Line, self).__init__()
        self._handles = [Handle(connectable=True), Handle((10, 10), connectable=True)]
        self._ports = []
        self._update_ports()

        self._line_width = 2
        self._fuzziness = 0
        self._orthogonal_constraints = []
        self._horizontal = False
        self._head_angle = self._tail_angle = 0

    @observed
    def _set_line_width(self, line_width):
        self._line_width = line_width

    line_width = reversible_property(lambda s: s._line_width, _set_line_width)

    @observed
    def _set_fuzziness(self, fuzziness):
        self._fuzziness = fuzziness

    fuzziness = reversible_property(lambda s: s._fuzziness, _set_fuzziness)

    def _update_orthogonal_constraints(self, orthogonal):
        """
        Update the constraints required to maintain the orthogonal line.
        The actual constraints attribute (``_orthogonal_constraints``) is
        observed, so the undo system will update the contents properly
        """
        if not self.item_container:
            self._orthogonal_constraints = orthogonal and [None] or []
            return

        for c in self._orthogonal_constraints:
<<<<<<< HEAD
            self.itemcontainer.solver.remove_constraint(c)
=======
            self.item_container.solver.remove_constraint(c)
>>>>>>> 33d2e5cf
        del self._orthogonal_constraints[:]

        if not orthogonal:
            return

        h = self._handles
        # if len(h) < 3:
        #    self.split_segment(0)
        eq = EqualsConstraint  # lambda a, b: a - b
        add = self.item_container.solver.add_constraint
        cons = []
        rest = self._horizontal and 1 or 0
        for pos, (h0, h1) in enumerate(zip(h, h[1:])):
            p0 = h0.pos
            p1 = h1.pos
            if pos % 2 == rest:  # odd
                cons.append(add(eq(a=p0.x, b=p1.x)))
            else:
                cons.append(add(eq(a=p0.y, b=p1.y)))
            self.item_container.solver.request_resolve(p1.x)
            self.item_container.solver.request_resolve(p1.y)
        self._set_orthogonal_constraints(cons)
        self.request_update()

    @observed
    def _set_orthogonal_constraints(self, orthogonal_constraints):
        """
        Setter for the constraints maintained. Required for the undo system.
        """
        self._orthogonal_constraints = orthogonal_constraints

    reversible_property(lambda s: s._orthogonal_constraints, _set_orthogonal_constraints)

    @observed
    def _set_orthogonal(self, orthogonal):
        """
        >>> a = Line()
        >>> a.orthogonal
        False
        """
        if orthogonal and len(self.handles()) < 3:
            raise ValueError("Can't set orthogonal line with less than 3 handles")
        self._update_orthogonal_constraints(orthogonal)

    orthogonal = reversible_property(lambda s: bool(s._orthogonal_constraints), _set_orthogonal)

    @observed
    def _inner_set_horizontal(self, horizontal):
        self._horizontal = horizontal

    reversible_method(_inner_set_horizontal, _inner_set_horizontal,
                      {'horizontal': lambda horizontal: not horizontal})

    def _set_horizontal(self, horizontal):
        """
        >>> line = Line()
        >>> line.horizontal
        False
        >>> line.horizontal = False
        >>> line.horizontal
        False
        """
        self._inner_set_horizontal(horizontal)
        self._update_orthogonal_constraints(self.orthogonal)

    horizontal = reversible_property(lambda s: s._horizontal, _set_horizontal)

    def setup_item_container(self):
        """
        Setup constraints. In this case orthogonal.
        """
        super(Line, self).setup_item_container()
        self._update_orthogonal_constraints(self.orthogonal)

    def teardown_item_container(self):
        """
        Remove constraints created in setup_item_container().
        """
        super(Line, self).teardown_item_container()
        for c in self._orthogonal_constraints:
            self.item_container.solver.remove_constraint(c)

    @observed
    def _reversible_insert_handle(self, index, handle):
        self._handles.insert(index, handle)

    @observed
    def _reversible_remove_handle(self, handle):
        self._handles.remove(handle)

    reversible_pair(_reversible_insert_handle, _reversible_remove_handle,
                    bind1={'index': lambda self, handle: self._handles.index(handle)})

    @observed
    def _reversible_insert_port(self, index, port):
        self._ports.insert(index, port)

    @observed
    def _reversible_remove_port(self, port):
        self._ports.remove(port)

    reversible_pair(_reversible_insert_port, _reversible_remove_port,
                    bind1={'index': lambda self, port: self._ports.index(port)})

    def _create_handle(self, pos, strength=WEAK):
        return Handle(pos, strength=strength)

    def _create_port(self, p1, p2):
        return LinePort(p1, p2)

    def _update_ports(self):
        """
        Update line ports. This destroys all previously created ports and
        should only be used when initializing the line.
        """
        assert len(self._handles) >= 2, 'Not enough segments'
        self._ports = []
        handles = self._handles
        for h1, h2 in zip(handles[:-1], handles[1:]):
            self._ports.append(self._create_port(h1.pos, h2.pos))

    def opposite(self, handle):
        """
        Given the handle of one end of the line, return the other end.
        """
        handles = self._handles
        if handle is handles[0]:
            return handles[-1]
        elif handle is handles[-1]:
            return handles[0]
        else:
            raise KeyError('Handle is not an end handle')

    def post_update(self, context):
        """
        """
        super(Line, self).post_update(context)
        h0, h1 = self._handles[:2]
        p0, p1 = h0.pos, h1.pos
        self._head_angle = atan2(p1.y - p0.y, p1.x - p0.x)
        h1, h0 = self._handles[-2:]
        p1, p0 = h1.pos, h0.pos
        self._tail_angle = atan2(p1.y - p0.y, p1.x - p0.x)

    def closest_segment(self, pos):
        """
        Obtain a tuple (distance, point_on_line, segment).
        Distance is the distance from point to the closest line segment 
        Point_on_line is the reflection of the point on the line.
        Segment is the line segment closest to (x, y)

        >>> a = Line()
        >>> a.closest_segment((4, 5))
        (0.7071067811865476, (4.5, 4.5), 0)
        """
        h = self._handles
        hpos = list(map(getattr, h, ['pos'] * len(h)))

        # create a list of (distance, point_on_line) tuples:
        distances = list(map(distance_line_point, hpos[:-1], hpos[1:], [pos] * (len(hpos) - 1)))
        distances, pols = list(zip(*distances))
        return reduce(min, list(zip(distances, pols, list(range(len(distances))))))

    def point(self, pos):
        """
        >>> a = Line()
        >>> a.handles()[1].pos = 25, 5
        >>> a._handles.append(a._create_handle((30, 30)))
        >>> a.point((-1, 0))
        1.0
        >>> '%.3f' % a.point((5, 4))
        '2.942'
        >>> '%.3f' % a.point((29, 29))
        '0.784'
        """
        distance, point, segment = self.closest_segment(pos)
        return max(0, distance - self.fuzziness)

    def draw_head(self, context):
        """
        Default head drawer: move cursor to the first handle.
        """
        context.cairo.move_to(0, 0)

    def draw_tail(self, context):
        """
        Default tail drawer: draw line to the last handle.
        """
        context.cairo.line_to(0, 0)

    def draw(self, context):
        """
        Draw the line itself.
        See Item.draw(context).
        """

        def draw_line_end(pos, angle, draw):
            cr = context.cairo
            cr.save()
            try:
                cr.translate(*pos)
                cr.rotate(angle)
                draw(context)
            finally:
                cr.restore()

        cr = context.cairo
        cr.set_line_width(self.line_width)
        draw_line_end(self._handles[0].pos, self._head_angle, self.draw_head)
        for h in self._handles[1:-1]:
            cr.line_to(*h.pos)
        draw_line_end(self._handles[-1].pos, self._tail_angle, self.draw_tail)
        cr.stroke()

        # debug code to draw line ports
        # cr.set_line_width(1)
        # cr.set_source_rgb(1.0, 0.0, 0.0)
        # for p in self.ports():
        #     cr.move_to(*p.start)
        #     cr.line_to(*p.end)
        # cr.stroke()


__test__ = {
    'Line._set_orthogonal': Line._set_orthogonal,
}


# vim: sw=4:et:ai<|MERGE_RESOLUTION|>--- conflicted
+++ resolved
@@ -43,19 +43,6 @@
     Attributes:
 
     - matrix: item's transformation matrix
-<<<<<<< HEAD
-    - item_container: container which owns an item
-    - constraints: list of item constraints, automatically registered
-      when the item is added to a item_container; may be extended in subclasses
-
-    Private:
-
-    - _item_container:      container which owns an item
-    - _handles:     list of handles owned by an item
-    - _ports:       list of ports, connectable areas of an item
-    - _matrix_i2c:  item to item_container coordinates matrix
-    - _matrix_c2i:  item_container to item coordinates matrix
-=======
     - item_container: item container, which owns an item
     - constraints: list of item constraints, automatically registered
       when the item is added to an item container; may be extended in subclasses
@@ -67,7 +54,6 @@
     - _ports:       list of ports, connectable areas of an item
     - _matrix_i2c:  item to item container coordinates matrix
     - _matrix_c2i:  item container to item coordinates matrix
->>>>>>> 33d2e5cf
     - _matrix_i2v:  item to view coordinates matrices
     - _matrix_v2i:  view to item coordinates matrices
     - _sort_key:  used to sort items
@@ -81,25 +67,17 @@
         self._constraints = []
         self._ports = []
 
-<<<<<<< HEAD
-        # used by gaphas.item_container.ItemContainer to hold conversion matrices
-=======
         # used by gaphas.itemcontainer.ItemContainer to hold conversion matrices
->>>>>>> 33d2e5cf
         self._matrix_i2c = None
         self._matrix_c2i = None
 
-        # used by gaphas.view.TogaView to hold item 2 view matrices (view=key)
+        # used by gaphas.view.GtkView to hold item 2 view matrices (view=key)
         self._matrix_i2v = WeakKeyDictionary()
         self._matrix_v2i = WeakKeyDictionary()
         self._item_container_projections = WeakSet()
 
     @observed
-<<<<<<< HEAD
-    def _set_item_container(self, itemcontainer):
-=======
     def _set_item_container(self, item_container):
->>>>>>> 33d2e5cf
         """
         Set the item container. Should only be called from ItemContainer.add and
         ItemContainer.remove().
@@ -119,11 +97,7 @@
 
     def setup_item_container(self):
         """
-<<<<<<< HEAD
-        Called when the container is set for the item.
-=======
         Called when the item container is set for the item.
->>>>>>> 33d2e5cf
         This method can be used to create constraints.
         """
         add = self.item_container.solver.add_constraint
@@ -132,11 +106,7 @@
 
     def teardown_item_container(self):
         """
-<<<<<<< HEAD
-        Called when the item_container is unset for the item.
-=======
         Called when the item container is unset for the item.
->>>>>>> 33d2e5cf
         This method can be used to dispose constraints.
         """
         self.item_container.disconnect_item(self)
@@ -183,11 +153,7 @@
         Changing matrix or moving handles programmatically is really not
         advised to be performed here.
 
-<<<<<<< HEAD
-        All item_container invariants are true.
-=======
         All item container invariants are true.
->>>>>>> 33d2e5cf
         """
         pass
 
@@ -205,11 +171,7 @@
 
         Returns ``True`` if some updates have been done, ``False`` otherwise.
 
-<<<<<<< HEAD
-        See ``itemcontainer._normalize()`` for tests.
-=======
         See ``item_container._normalize()`` for tests.
->>>>>>> 33d2e5cf
         """
         updated = False
         handles = self._handles
@@ -229,11 +191,7 @@
 
     def draw(self, context):
         """
-<<<<<<< HEAD
-        Render the item to a item container view.
-=======
         Render the item to a item_container view.
->>>>>>> 33d2e5cf
         Context contains the following attributes:
 
         - cairo: the Cairo Context use this one to draw
@@ -572,11 +530,7 @@
             return
 
         for c in self._orthogonal_constraints:
-<<<<<<< HEAD
-            self.itemcontainer.solver.remove_constraint(c)
-=======
             self.item_container.solver.remove_constraint(c)
->>>>>>> 33d2e5cf
         del self._orthogonal_constraints[:]
 
         if not orthogonal:
