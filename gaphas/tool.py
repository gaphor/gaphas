--- conflicted
+++ resolved
@@ -622,12 +622,6 @@
         view = self.view
         pos = event.get_coords()[1:]
         new_item = self._create_item(pos)
-<<<<<<< HEAD
-        # Enforce matrix update, as a good matrix is required for the handle
-        # positioning:
-        canvas.get_matrix_i2c(new_item)
-=======
->>>>>>> df0e4efe
 
         self._new_item = new_item
         view.selection.set_focused_item(new_item)
