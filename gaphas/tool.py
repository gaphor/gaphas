#!/usr/bin/env python

# Copyright (C) 2006-2017 Adrian Boguszewski <adrbogus1@student.pg.gda.pl>
#                         Arjan Molenaar <gaphor@gmail.com>
#                         Artur Wroblewski <wrobell@pld-linux.org>
#                         Dan Yeaw <dan@yeaw.me>
#
# This file is part of Gaphas.
#
# This library is free software; you can redistribute it and/or modify it under
# the terms of the GNU Library General Public License as published by the Free
# Software Foundation; either version 2 of the License, or (at your option) any
# later version.
#
# This library is distributed in the hope that it will be useful, but WITHOUT
# ANY WARRANTY; without even the implied warranty of MERCHANTABILITY or FITNESS
# FOR A PARTICULAR PURPOSE.  See the GNU Library General Public License for
# more details.
#
# You should have received a copy of the GNU Library General Public License
# along with this library; if not, see <http://www.gnu.org/licenses/>.

"""
Tools provide interactive behavior to a `View` by handling specific events
sent by view.

Some of implemented tools are

`HoverTool`
    make the item under the mouse cursor the "hovered item"

`ItemTool`
    handle selection and movement of items

`HandleTool`
    handle selection and movement of handles

`RubberbandTool`
    for rubber band selection of multiple items

`PanTool`
<<<<<<< HEAD
    for easily moving the item_container around

`PlacementTool`
    for placing items on the item_container
=======
    for easily moving the item container around

`PlacementTool`
    for placing items on the item container
>>>>>>> 33d2e5cf

The tools are chained with `ToolChain` class (it is a tool as well), which
allows to combine functionality provided by different tools.

Tools can handle events in different ways

- event can be ignored
- tool can handle the event (obviously)
"""

import toga

from gaphas.aspect import (Finder, Selection, InMotion,
    HandleFinder, HandleSelection, HandleInMotion,
    Connector)
from gaphas.itemcontainer import Context

DEBUG_TOOL_CHAIN = False

Event = Context


class Tool(object):
    """
    Base class for a tool. This class 
    A word on click events:

    Mouse (pointer) button click. A button press is normally followed by
    a button release. Double and triple clicks should work together with
    the button methods.

    A single click is emited as:
            on_button_press
            on_button_release

    In case of a double click:
            on_button_press (x 2)
            on_double_click
            on_button_release

    In case of a tripple click:
            on_button_press (x 3)
            on_triple_click
            on_button_release
    """

    # Custom events:
    GRAB = -100
    UNGRAB = -101

    # Map events to tool methods
    EVENT_HANDLERS = {
        # Custom events:
        GRAB: 'on_grab',
        UNGRAB: 'on_ungrab',
    }

    # Those events force the tool to release the grabbed tool.
    # FORCE_UNGRAB_EVENTS = (Gdk.EventType._2BUTTON_PRESS, Gdk.EventType._3BUTTON_PRESS)

    def __init__(self, view=None):
        self.view = view

    def set_view(self, view):
        self.view = view

    def _dispatch(self, event):
        """
        Deal with the event. The event is dispatched to a specific handler
        for the event type.
        """
        handler = self.EVENT_HANDLERS.get(event.type)
        if handler:
            try:
                h = getattr(self, handler)
            except AttributeError:
                pass  # No handler
            else:
                return bool(h(event))
        return False

    def handle(self, event):
        return self._dispatch(event)

    def draw(self, context):
        """
        Some tools (such as Rubberband selection) may need to draw something
<<<<<<< HEAD
        on the item_container. This can be done through the draw() method. This is
=======
        on the item container. This can be done through the draw() method. This is
>>>>>>> 33d2e5cf
        called after all items are drawn.
        The context contains the following fields:

        - context: the render context (contains context.view and context.cairo)
        - cairo: the Cairo drawing context
        """
        pass


class ToolChain(Tool):
    """
    A ToolChain can be used to chain tools together, for example HoverTool,
    HandleTool, SelectionTool.

    The grabbed item is bypassed in case a double or tripple click event
    is received. Should make sure this doesn't end up in dangling states.
    """

    def __init__(self, view=None):
        super(ToolChain, self).__init__(view)
        self._tools = []
        self._grabbed_tool = None

    def set_view(self, view):
        self.view = view
        for tool in self._tools:
            tool.set_view(self.view)

    def append(self, tool):
        """
        Append a tool to the chain. Self is returned.
        """
        self._tools.append(tool)
        tool.view = self.view
        return self

    def grab(self, tool):
        if not self._grabbed_tool:
            if DEBUG_TOOL_CHAIN:
                print('Grab tool', tool)
            # Send grab event
            event = Event(type=Tool.GRAB)
            tool.handle(event)
            self._grabbed_tool = tool

    def ungrab(self, tool):
        if self._grabbed_tool is tool:
            if DEBUG_TOOL_CHAIN:
                print('UNgrab tool', self._grabbed_tool)
            # Send ungrab event
            event = Event(type=Tool.UNGRAB)
            tool.handle(event)
            self._grabbed_tool = None

    def validate_grabbed_tool(self, event):
        """
        Check if it's valid to have a grabbed tool on an event. If not the
        grabbed tool will be released.
        """
        if event.type in self.FORCE_UNGRAB_EVENTS:
            self.ungrab(self._grabbed_tool)

    # def handle(self, event):
    #     """
    #     Handle the event by calling each tool until the event is handled
    #     or grabbed.
    #
    #     If a tool is returning True on a button press event, the motion and
    #     button release events are also passed to this
    #     """
    #     handler = self.EVENT_HANDLERS.get(event.type)
    #
    #     self.validate_grabbed_tool(event)
    #
    #     if self._grabbed_tool and handler:
    #         try:
    #             return self._grabbed_tool.handle(event)
    #         finally:
    #             if event.type == Gdk.EventType.BUTTON_RELEASE:
    #                 self.ungrab(self._grabbed_tool)
    #     else:
    #         for tool in self._tools:
    #             if DEBUG_TOOL_CHAIN:
    #                 print('tool', tool)
    #             rt = tool.handle(event)
    #             if rt:
    #                 if event.type == Gdk.EventType.BUTTON_PRESS:
    #                     self.view.grab_focus()
    #                     self.grab(tool)
    #                 return rt

    def draw(self, context):
        if self._grabbed_tool:
            self._grabbed_tool.draw(context)


class HoverTool(Tool):
    """
    Make the item under the mouse cursor the "hovered item".
    """

    def on_motion_notify(self, event):
        view = self.view
        pos = event.x, event.y
        view.hovered_item = Finder(view).get_item_at_point(pos)


class ItemTool(Tool):
    """
    ItemTool does selection and dragging of items. On a button click,
    the currently "hovered item" is selected. If CTRL or SHIFT are pressed,
    already selected items remain selected. The last selected item gets the
    focus (e.g. receives key press events).

    The roles used are Selection (select, unselect) and InMotion (move).
    """

    def __init__(self, view=None, buttons=(1,)):
        super(ItemTool, self).__init__(view)
        self._buttons = buttons
        self._movable_items = set()

    def get_item(self):
        return self.view.hovered_item

    def movable_items(self):
        """
        Filter the items that should eventually be moved.

        Returns InMotion aspects for the items.
        """
        view = self.view
        get_ancestors = view.item_container.get_ancestors
        selected_items = set(view.selected_items)
        for item in selected_items:
            # Do not move subitems of selected items
            if not set(get_ancestors(item)).intersection(selected_items):
                yield InMotion(item, view)

    def on_button_press(self, event):
        # TODO: make keys configurable
        view = self.view
        item = self.get_item()

        if event.get_button()[1] not in self._buttons:
            return False

        # Deselect all items unless CTRL or SHIFT is pressed
        # or the item is already selected.
        # if not (event.get_state()[1] & (Gdk.ModifierType.CONTROL_MASK | Gdk.ModifierType.SHIFT_MASK)
        #         or item in view.selected_items):
        #     del view.selected_items
        #
        # if item:
        #     if view.hovered_item in view.selected_items and \
        #                     event.get_state()[1] & Gdk.ModifierType.CONTROL_MASK:
        #         selection = Selection(item, view)
        #         selection.unselect()
        #     else:
        #         selection = Selection(item, view)
        #         selection.select()
        #         self._movable_items.clear()
        #     return True

    def on_button_release(self, event):
        if event.get_button()[1] not in self._buttons:
            return False
        for inmotion in self._movable_items:
            inmotion.stop_move()
        self._movable_items.clear()
        return True

    # def on_motion_notify(self, event):
    #     """
    #     Normally do nothing.
    #     If a button is pressed move the items around.
    #     """
    #     if event.get_state()[1] & Gdk.EventMask.BUTTON_PRESS_MASK:
    #
    #         if not self._movable_items:
    #             self._movable_items = set(self.movable_items())
    #             for inmotion in self._movable_items:
    #                 inmotion.start_move((event.x, event.y))
    #
    #         for inmotion in self._movable_items:
    #             inmotion.move((event.x, event.y))
    #
    #         return True


class HandleTool(Tool):
    """
    Tool for moving handles around.

    By default this tool does not provide connecting handles to another item
    (see `ConnectHandleTool`).
    """

    def __init__(self, view=None):
        super(HandleTool, self).__init__(view)
        self.grabbed_handle = None
        self.grabbed_item = None
        self.motion_handle = None

    def grab_handle(self, item, handle):
        """
        Grab a specific handle. This can be used from the PlacementTool
        to set the state of the handle tool.
        """
        assert item is None and handle is None or handle in item.handles()
        self.grabbed_item = item
        self.grabbed_handle = handle

        selection = HandleSelection(item, handle, self.view)
        selection.select()

    def ungrab_handle(self):
        """
        Reset grabbed_handle and grabbed_item.
        """
        item = self.grabbed_item
        handle = self.grabbed_handle
        self.grabbed_handle = None
        self.grabbed_item = None
        if handle:
            selection = HandleSelection(item, handle, self.view)
            selection.unselect()

    def on_button_press(self, event):
        """
        Handle button press events. If the (mouse) button is pressed on
        top of a Handle (item.Handle), that handle is grabbed and can be
        dragged around.
        """
        view = self.view

        item, handle = HandleFinder(view.hovered_item, view).get_handle_at_point((event.x, event.y))

        # if handle:
        #     # Deselect all items unless CTRL or SHIFT is pressed
        #     # or the item is already selected.
        #     # TODO: duplicate from ItemTool
        #     if not (event.get_state()[1] & (Gdk.ModifierType.CONTROL_MASK | Gdk.ModifierType.SHIFT_MASK)
        #             or view.hovered_item in view.selected_items):
        #         del view.selected_items
        #     #
        #     view.hovered_item = item
        #     view.focused_item = item
        #
        #     self.motion_handle = None
        #
        #     self.grab_handle(item, handle)
        #
        #     return True

    def on_button_release(self, event):
        """
        Release a grabbed handle.
        """
        # queue extra redraw to make sure the item is drawn properly
        grabbed_handle, grabbed_item = self.grabbed_handle, self.grabbed_item

        if self.motion_handle:
            self.motion_handle.stop_move()
            self.motion_handle = None

        self.ungrab_handle()

        if grabbed_handle:
            grabbed_item.request_update()
        return True

    def on_motion_notify(self, event):
        """
        Handle motion events. If a handle is grabbed: drag it around,
        else, if the pointer is over a handle, make the owning item the
        hovered-item.
        """
        view = self.view
        # if self.grabbed_handle and event.get_state()[1] & Gdk.EventMask.BUTTON_PRESS_MASK:
        #     item_container = view.item_container
        #     item = self.grabbed_item
        #     handle = self.grabbed_handle
        #     pos = event.x, event.y
        #
        #     if not self.motion_handle:
        #         self.motion_handle = HandleInMotion(item, handle, self.view)
        #         self.motion_handle.start_move(pos)
        #     self.motion_handle.move(pos)
        #
        #     return True


class RubberbandTool(Tool):
    def __init__(self, view=None):
        super(RubberbandTool, self).__init__(view)
        self.x0, self.y0, self.x1, self.y1 = 0, 0, 0, 0

    def on_button_press(self, event):
        self.x0, self.y0 = event.x, event.y
        self.x1, self.y1 = event.x, event.y
        return True

    def on_button_release(self, event):
        self.queue_draw(self.view)
        x0, y0, x1, y1 = self.x0, self.y0, self.x1, self.y1
        self.view.select_in_rectangle((min(x0, x1), min(y0, y1),
                                       abs(x1 - x0), abs(y1 - y0)))
        return True

    # def on_motion_notify(self, event):
    #     if event.get_state()[1] & Gdk.EventMask.BUTTON_PRESS_MASK:
    #         view = self.view
    #         self.queue_draw(view)
    #         self.x1, self.y1 = event.x, event.y
    #         self.queue_draw(view)
    #         return True

    def queue_draw(self, view):
        x0, y0, x1, y1 = self.x0, self.y0, self.x1, self.y1
        view.queue_draw_area(min(x0, x1), min(y0, y1), abs(x1 - x0), abs(y1 - y0))

    def draw(self, context):
        cr = context.cairo
        x0, y0, x1, y1 = self.x0, self.y0, self.x1, self.y1
        cr.set_line_width(1.0)
        cr.set_source_rgba(.5, .5, .7, .5)
        cr.rectangle(min(x0, x1), min(y0, y1), abs(x1 - x0), abs(y1 - y0))
        cr.fill()

#
# PAN_MASK = Gdk.ModifierType.SHIFT_MASK | Gdk.ModifierType.MOD1_MASK | Gdk.ModifierType.CONTROL_MASK
# PAN_VALUE = 0


class PanTool(Tool):
    """
    Captures drag events with the middle mouse button and uses them to
<<<<<<< HEAD
    translate the item_container within the view. Trumps the ZoomTool, so should be
=======
    translate the item container within the view. Trumps the ZoomTool, so should be
>>>>>>> 33d2e5cf
    placed later in the ToolChain.
    """

    def __init__(self, view=None):
        super(PanTool, self).__init__(view)
        self.x0, self.y0 = 0, 0
        self.speed = 10

    # def on_button_press(self, event):
    #     if not event.get_state()[1] & PAN_MASK == PAN_VALUE:
    #         return False
    #     if event.get_button()[1] == 2:
    #         self.x0, self.y0 = event.x, event.y
    #         return True

    def on_button_release(self, event):
        self.x0, self.y0 = event.x, event.y
        return True

    # def on_motion_notify(self, event):
    #     if event.get_state()[1] & Gdk.EventMask.BUTTON2_MOTION_MASK:
    #         view = self.view
    #         self.x1, self.y1 = event.x, event.y
    #         dx = self.x1 - self.x0
    #         dy = self.y1 - self.y0
    #         view._matrix.translate(dx / view._matrix[0], dy / view._matrix[3])
    #         # Make sure everything's updated
    #         view.request_update((), view._item_container.get_all_items())
    #         self.x0 = self.x1
    #         self.y0 = self.y1
    #         return True

#     def on_scroll(self, event):
#         # Ensure no modifiers
#         if not event.get_state()[1] & PAN_MASK == PAN_VALUE:
#             return False
#         view = self.view
#         direction = event.scroll.direction
#         if direction == Gdk.ScrollDirection.LEFT:
#             view._matrix.translate(self.speed / view._matrix[0], 0)
#         elif direction == Gdk.ScrollDirection.RIGHT:
#             view._matrix.translate(-self.speed / view._matrix[0], 0)
#         elif direction == Gdk.ScrollDirection.UP:
#             view._matrix.translate(0, self.speed / view._matrix[3])
#         elif direction == Gdk.ScrollDirection.DOWN:
#             view._matrix.translate(0, -self.speed / view._matrix[3])
#         view.request_update((), view._item_container.get_all_items())
#         return True
#
#
# ZOOM_MASK = Gdk.ModifierType.CONTROL_MASK | Gdk.ModifierType.SHIFT_MASK | Gdk.ModifierType.MOD1_MASK
# ZOOM_VALUE = Gdk.ModifierType.CONTROL_MASK


class ZoomTool(Tool):
    """
    Tool for zooming using either of two techniques:

    - ctrl + middle-mouse dragging in the up-down direction.
    - ctrl + mouse-wheeel
    """

    def __init__(self, view=None):
        super(ZoomTool, self).__init__(view)
        self.x0, self.y0 = 0, 0
        self.lastdiff = 0;

    # def on_button_press(self, event):
    #     if event.get_button()[1] == 2 \
    #             and event.get_state()[1] & ZOOM_MASK == ZOOM_VALUE:
    #         self.x0 = event.x
    #         self.y0 = event.y
    #         self.lastdiff = 0
    #         return True

    def on_button_release(self, event):
        self.lastdiff = 0
        return True

    # def on_motion_notify(self, event):
    #     if event.get_state()[1] & ZOOM_MASK == ZOOM_VALUE \
    #             and event.get_state()[1] & Gdk.EventMask.BUTTON2_MOTION_MASK:
    #         view = self.view
    #         dy = event.y - self.y0
    #
    #         sx = view._matrix[0]
    #         sy = view._matrix[3]
    #         ox = (view._matrix[4] - self.x0) / sx
    #         oy = (view._matrix[5] - self.y0) / sy
    #
    #         if abs(dy - self.lastdiff) > 20:
    #             if dy - self.lastdiff < 0:
    #                 factor = 1. / 0.9
    #             else:
    #                 factor = 0.9
    #
    #             m = view.matrix
    #             m.translate(-ox, -oy)
    #             m.scale(factor, factor)
    #             m.translate(+ox, +oy)
    #
    #             # Make sure everything's updated
    #             view.request_update((), view._item_container.get_all_items())
    #
    #             self.lastdiff = dy
    #         return True

    # def on_scroll(self, event):
    #     if event.get_state()[1] & Gdk.ModifierType.CONTROL_MASK:
    #         view = self.view
    #         sx = view._matrix[0]
    #         sy = view._matrix[3]
    #         ox = (view._matrix[4] - event.scroll.x) / sx
    #         oy = (view._matrix[5] - event.scroll.y) / sy
    #         factor = 0.9
    #         if event.scroll.direction == Gdk.ScrollDirection.UP:
    #             factor = 1. / factor
    #         view._matrix.translate(-ox, -oy)
    #         view._matrix.scale(factor, factor)
    #         view._matrix.translate(+ox, +oy)
    #         # Make sure everything's updated
    #         view.request_update((), view._item_container.get_all_items())
    #         return True


class PlacementTool(Tool):
    def __init__(self, view, factory, handle_tool, handle_index):
        super(PlacementTool, self).__init__(view)
        self._factory = factory
        self.handle_tool = handle_tool
        handle_tool.set_view(view)
        self._handle_index = handle_index
        self._new_item = None
        self.grabbed_handle = None

    handle_index = property(lambda s: s._handle_index,
                            doc="Index of handle to be used by handle_tool")
    new_item = property(lambda s: s._new_item, doc="The newly created item")

    def on_button_press(self, event):
        view = self.view
        item_container = view.item_container
        new_item = self._create_item((event.x, event.y))
        # Enforce matrix update, as a good matrix is required for the handle
        # positioning:
        item_container.get_matrix_i2c(new_item, calculate=True)

        self._new_item = new_item
        view.focused_item = new_item

        h = new_item.handles()[self._handle_index]
        if h.movable:
            self.handle_tool.grab_handle(new_item, h)
            self.grabbed_handle = h
        return True

    def _create_item(self, pos, **kw):
        view = self.view
        item = self._factory(**kw)
        x, y = view.get_matrix_v2i(item).transform_point(*pos)
        item.matrix.translate(x, y)
        return item

    def on_button_release(self, event):
        if self.grabbed_handle:
            self.handle_tool.on_button_release(event)
            self.grabbed_handle = None
        self._new_item = None
        return True

    def on_motion_notify(self, event):
        if self.grabbed_handle:
            return self.handle_tool.on_motion_notify(event)
        else:
            # act as if the event is handled if we have a new item
            return bool(self._new_item)


class TextEditTool(Tool):
    """
    Demo of a text edit tool (just displays a text edit box at the cursor
    position.
    """

    def __init__(self, view=None):
        super(TextEditTool, self).__init__(view)

    def on_double_click(self, event):
        """
        Create a popup window with some editable text.
        """
        window = toga.Window(size=(50,50))
        # TODO how to support set_decorated is False
        # window.set_property('decorated', False)
        # TODO how to support set_parent_window?
        # window.set_parent_window(self.view.get_window())
        text_view = toga.TextInput()
        buffer = text_view.value()
        cursor_pos = self.view.get_toplevel().get_screen().get_display().get_pointer()
        window.move(cursor_pos[1], cursor_pos[2])
        window.connect('focus-out-event', self._on_focus_out_event, buffer)
        text_view.connect('key-press-event', self._on_key_press_event, buffer)
        window.show()
        return True

    # def _on_key_press_event(self, widget, event, buffer):
    #     if event.keyval == Gdk.KEY_Escape:
    #         widget.get_toplevel().destroy()

    def _on_focus_out_event(self, widget, event, buffer):
        widget.destroy()


class ConnectHandleTool(HandleTool):
    """
    Tool for connecting two items.

    There are two items involved. Handle of connecting item (usually
    a line) is being dragged by an user towards another item (item in
    short). Port of an item is found by the tool and connection is
    established by creating a constraint between line's handle and item's
    port.
    """

    def glue(self, item, handle, vpos):
        """
        Perform a small glue action to ensure the handle is at a proper
        location for connecting.
        """
        if self.motion_handle:
            return self.motion_handle.glue(vpos)
        else:
            return HandleInMotion(item, handle, self.view).glue(vpos)

    def connect(self, item, handle, vpos):
        """
        Connect a handle of a item to connectable item.

        Connectable item is found by `ConnectHandleTool.glue` method.

        :Parameters:
         item
            Connecting item.
         handle
            Handle of connecting item.
         vpos
            Position to connect to (or near at least)
        """
        connector = Connector(item, handle)

        # find connectable item and its port
        sink = self.glue(item, handle, vpos)

        # no new connectable item, then diconnect and exit
        if sink:
            connector.connect(sink)
        else:
            cinfo = item.item_container.get_connection(handle)
            if cinfo:
                connector.disconnect()

    def on_button_release(self, event):
        view = self.view
        item = self.grabbed_item
        handle = self.grabbed_handle
        try:
            if handle and handle.connectable:
                self.connect(item, handle, (event.x, event.y))
        finally:
            return super(ConnectHandleTool, self).on_button_release(event)


def DefaultTool(view=None):
    """
    The default tool chain build from HoverTool, ItemTool and HandleTool.
    """
    return ToolChain(view). \
        append(HoverTool()). \
        append(ConnectHandleTool()). \
        append(PanTool()). \
        append(ZoomTool()). \
        append(ItemTool()). \
        append(TextEditTool()). \
        append(RubberbandTool())

# vim: sw=4:et:ai<|MERGE_RESOLUTION|>--- conflicted
+++ resolved
@@ -39,17 +39,10 @@
     for rubber band selection of multiple items
 
 `PanTool`
-<<<<<<< HEAD
-    for easily moving the item_container around
-
-`PlacementTool`
-    for placing items on the item_container
-=======
     for easily moving the item container around
 
 `PlacementTool`
     for placing items on the item container
->>>>>>> 33d2e5cf
 
 The tools are chained with `ToolChain` class (it is a tool as well), which
 allows to combine functionality provided by different tools.
@@ -137,11 +130,7 @@
     def draw(self, context):
         """
         Some tools (such as Rubberband selection) may need to draw something
-<<<<<<< HEAD
-        on the item_container. This can be done through the draw() method. This is
-=======
         on the item container. This can be done through the draw() method. This is
->>>>>>> 33d2e5cf
         called after all items are drawn.
         The context contains the following fields:
 
@@ -480,11 +469,7 @@
 class PanTool(Tool):
     """
     Captures drag events with the middle mouse button and uses them to
-<<<<<<< HEAD
-    translate the item_container within the view. Trumps the ZoomTool, so should be
-=======
     translate the item container within the view. Trumps the ZoomTool, so should be
->>>>>>> 33d2e5cf
     placed later in the ToolChain.
     """
 
