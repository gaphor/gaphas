--- conflicted
+++ resolved
@@ -1,14 +1,8 @@
 #!/usr/bin/env python
 
-<<<<<<< HEAD
-# Copyright (C) 2008-2014 Arjan Molenaar <gaphor@gmail.com>
-#                         jlstevens <jlstevens@ed.ac.uk>
-#                         wrobell <wrobell@pld-linux.org>
-=======
 # Copyright (C) 2008-2017 Arjan Molenaar <gaphor@gmail.com>
 #                         Artur Wroblewski <wrobell@pld-linux.org>
 #                         Dan Yeaw <dan@yeaw.me>
->>>>>>> 0323bc99
 #
 # This file is part of Gaphas.
 #
@@ -24,10 +18,7 @@
 #
 # You should have received a copy of the GNU Library General Public License
 # along with this library; if not, see <http://www.gnu.org/licenses/>.
-<<<<<<< HEAD
-=======
-
->>>>>>> 0323bc99
+
 """
 Test all the tools provided by gaphas.
 """
@@ -119,55 +110,12 @@
         sink = self.tool.glue(self.line, self.head, (100, 70))
         self.assertEquals(sink.item, self.box1)
         self.assertEquals(ports[3], sink.port)
-<<<<<<< HEAD
-
-=======
->>>>>>> 0323bc99
 
     def test_failed_glue(self):
         """Test glue from too far distance"""
         sink = self.tool.glue(self.line, self.head, (90, 50))
         self.assertTrue(sink is None)
 
-<<<<<<< HEAD
-
-#    def test_glue_call_can_glue_once(self):
-#        """Test if glue method calls can glue once only
-#
-#        Box has 4 ports. Every port is examined once per
-#        ConnectHandleTool.glue method call. The purpose of this test is to
-#        assure that ConnectHandleTool.can_glue is called once (for the
-#        found port), it cannot be called four times (once for every port).
-#        """
-#
-#        # count ConnectHandleTool.can_glue calls
-#        class Tool(ConnectHandleTool):
-#            def __init__(self, *args):
-#                super(Tool, self).__init__(*args)
-#                self._calls = 0
-#
-#            def can_glue(self, *args):
-#                self._calls += 1
-#                return True
-#
-#        tool = Tool(self.view)
-#        item, port = tool.glue(self.line, self.head, (120, 50))
-#        assert item and port
-#        self.assertEquals(1, tool._calls)
-
-
-#    def test_glue_cannot_glue(self):
-#        """Test if glue method respects ConnectHandleTool.can_glue method"""
-#
-#        class Tool(ConnectHandleTool):
-#            def can_glue(self, *args):
-#                return False
-#
-#        tool = Tool(self.view)
-#        item, port = tool.glue(self.line, self.head, (120, 50))
-#        self.assertTrue(item is None, item)
-#        self.assertTrue(port is None, port)
-=======
     #    def test_glue_call_can_glue_once(self):
     #        """Test if glue method calls can glue once only
     #
@@ -204,7 +152,6 @@
     #        item, port = tool.glue(self.line, self.head, (120, 50))
     #        self.assertTrue(item is None, item)
     #        self.assertTrue(port is None, port)
->>>>>>> 0323bc99
 
 
     def test_glue_no_port_no_can_glue(self):
