--- conflicted
+++ resolved
@@ -40,13 +40,8 @@
 
 def simple_item_container(self):
     """
-<<<<<<< HEAD
-    This decorator adds view, item_container and handle connection tool to a test
-    case. Two boxes and a line are added to the item_container as well.
-=======
     This decorator adds view, item container and handle connection tool to a test
     case. Two boxes and a line are added to the item container as well.
->>>>>>> 33d2e5cf
     """
     self.item_container = ItemContainer()
     win = toga.Window()
