#!/usr/bin/env python

<<<<<<< HEAD
# Copyright (C) 2007-2011 Arjan Molenaar <gaphor@gmail.com>
#                         wrobell <wrobell@pld-linux.org>
=======
# Copyright (C) 2007-2017 Arjan Molenaar <gaphor@gmail.com>
#                         Artur Wroblewski <wrobell@pld-linux.org>
#                         Dan Yeaw <dan@yeaw.me>
>>>>>>> 0323bc99
#
# This file is part of Gaphas.
#
# This library is free software; you can redistribute it and/or modify it under
# the terms of the GNU Library General Public License as published by the Free
# Software Foundation; either version 2 of the License, or (at your option) any
# later version.
#
# This library is distributed in the hope that it will be useful, but WITHOUT
# ANY WARRANTY; without even the implied warranty of MERCHANTABILITY or FITNESS
# FOR A PARTICULAR PURPOSE.  See the GNU Library General Public License for
# more details.
#
# You should have received a copy of the GNU Library General Public License
# along with this library; if not, see <http://www.gnu.org/licenses/>.
<<<<<<< HEAD
from os import getenv
=======

from __future__ import absolute_import
>>>>>>> 0323bc99

import unittest
from os import getenv

from six.moves import range

from gaphas.canvas import Canvas
from gaphas.examples import Box
from gaphas.item import NW, NE, SE, SW


class ElementTestCase(unittest.TestCase):
    def test_creation_with_size(self):
        """
        Test if initial size holds when added to a canvas.
        """
        canvas = Canvas()
        box = Box(150, 153)

        assert box.width == 150, box.width
        assert box.height == 153, box.height
        assert box.handles()[SE].pos.x == 150, box.handles()[SE].pos.x
        assert box.handles()[SE].pos.y == 153, box.handles()[SE].pos.y

        canvas.add(box)

        assert box.width == 150, box.width
        assert box.height == 153, box.height
        assert box.handles()[SE].pos.x == 150, box.handles()[SE].pos.x
        assert box.handles()[SE].pos.y == 153, box.handles()[SE].pos.y

    def test_resize_se(self):
        """
        Test resizing of element by dragging it SE handle.
        """
        canvas = Canvas()
        box = Box()
        handles = box.handles()

        canvas.add(box)

        h_nw, h_ne, h_se, h_sw = handles
        assert h_nw is handles[NW]
        assert h_ne is handles[NE]
        assert h_sw is handles[SW]
        assert h_se is handles[SE]

        # to see how many solver was called:
        # GAPHAS_TEST_COUNT=3 nosetests -s --with-prof --profile-restrict=gaphas
        # gaphas/tests/test_element.py | grep -e '\<solve\>' -e dirty

        count = getenv('GAPHAS_TEST_COUNT')
        if count:
            count = int(count)
        else:
            count = 1

        for i in range(count):
            h_se.pos.x += 100  # h.se.{x,y} = 10, now
            h_se.pos.y += 100
            box.request_update()
            canvas.update()

        self.assertEquals(110 * count, h_se.pos.x)  # h_se changed above, should remain the same
        self.assertEquals(110 * count, float(h_se.pos.y))

        self.assertEquals(110 * count, float(h_ne.pos.x))
        self.assertEquals(110 * count, float(h_sw.pos.y))

    def test_minimal_se(self):
        """
        Test resizing of element by dragging it SE handle.
        """
        canvas = Canvas()
        box = Box()
        handles = box.handles()

        canvas.add(box)

        h_nw, h_ne, h_se, h_sw = handles
        assert h_nw is handles[NW]
        assert h_ne is handles[NE]
        assert h_sw is handles[SW]
        assert h_se is handles[SE]

        h_se.pos.x -= 20  # h.se.{x,y} == -10
        h_se.pos.y -= 20
        assert h_se.pos.x == h_se.pos.y == -10

        box.request_update()
        canvas.update()

        self.assertEquals(10, h_se.pos.x)  # h_se changed above, should be 10
        self.assertEquals(10, h_se.pos.y)

        self.assertEquals(10, h_ne.pos.x)
        self.assertEquals(10, h_sw.pos.y)

# vim:sw=4:et:ai<|MERGE_RESOLUTION|>--- conflicted
+++ resolved
@@ -1,13 +1,8 @@
 #!/usr/bin/env python
 
-<<<<<<< HEAD
-# Copyright (C) 2007-2011 Arjan Molenaar <gaphor@gmail.com>
-#                         wrobell <wrobell@pld-linux.org>
-=======
 # Copyright (C) 2007-2017 Arjan Molenaar <gaphor@gmail.com>
 #                         Artur Wroblewski <wrobell@pld-linux.org>
 #                         Dan Yeaw <dan@yeaw.me>
->>>>>>> 0323bc99
 #
 # This file is part of Gaphas.
 #
@@ -23,12 +18,8 @@
 #
 # You should have received a copy of the GNU Library General Public License
 # along with this library; if not, see <http://www.gnu.org/licenses/>.
-<<<<<<< HEAD
-from os import getenv
-=======
 
 from __future__ import absolute_import
->>>>>>> 0323bc99
 
 import unittest
 from os import getenv
