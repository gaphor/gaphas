--- conflicted
+++ resolved
@@ -1,10 +1,6 @@
 #!/usr/bin/env python
 
-<<<<<<< HEAD
-# Copyright (C) 2007 wrobell <wrobell@pld-linux.org>
-=======
 # Copyright (C) 2007 Artur Wroblewski <wrobell@pld-linux.org>
->>>>>>> 0323bc99
 #
 # This file is part of Gaphas.
 #
