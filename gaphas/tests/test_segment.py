#!/usr/bin/env python

<<<<<<< HEAD
# Copyright (C) 2009-2014 Arjan Molenaar <gaphor@gmail.com>
#                         jlstevens <jlstevens@ed.ac.uk>
=======
# Copyright (C) 2009-2017 Arjan Molenaar <gaphor@gmail.com>
#                         Dan Yeaw <dan@yeaw.me>
>>>>>>> 0323bc99
#
# This file is part of Gaphas.
#
# This library is free software; you can redistribute it and/or modify it under
# the terms of the GNU Library General Public License as published by the Free
# Software Foundation; either version 2 of the License, or (at your option) any
# later version.
#
# This library is distributed in the hope that it will be useful, but WITHOUT
# ANY WARRANTY; without even the implied warranty of MERCHANTABILITY or FITNESS
# FOR A PARTICULAR PURPOSE.  See the GNU Library General Public License for
# more details.
#
# You should have received a copy of the GNU Library General Public License
# along with this library; if not, see <http://www.gnu.org/licenses/>.
<<<<<<< HEAD
=======

>>>>>>> 0323bc99
"""
Generic gaphas item tests.
"""

from __future__ import absolute_import
from __future__ import print_function

import unittest

from gaphas import state
from gaphas.canvas import Canvas
from gaphas.item import Item
from gaphas.segment import *
from gaphas.tests.test_tool import simple_canvas
from gaphas.view import View


class SegmentTestCase(unittest.TestCase):
    """
    Test aspects for items.
    """

    def setUp(self):
        self.canvas = Canvas()
        self.view = View(self.canvas)

    def test_segment_fails_for_item(self):
        """
        Test if Segment aspect can be applied to Item
        """
        item = Item()
        try:
            s = Segment(item, self.view)
            print(item, 'segment aspect:', s)
        except TypeError as e:
            print('TypeError', e)
        else:
            assert False, 'Should not be reached'

    def test_segment(self):
        """
        """
        view = self.view
        line = Line()
        self.canvas.add(line)
        segment = Segment(line, self.view)
        self.assertEquals(2, len(line.handles()))
        segment.split((5, 5))
        self.assertEquals(3, len(line.handles()))


undo_list = []
redo_list = []


def undo_handler(event):
    undo_list.append(event)


def undo():
    apply_me = list(undo_list)
    del undo_list[:]
    apply_me.reverse()
    for e in apply_me:
        state.saveapply(*e)
    redo_list[:] = undo_list[:]
    del undo_list[:]


class TestCaseBase(unittest.TestCase):
    """
    Abstract test case class with undo support.
    """

    def setUp(self):
        state.observers.add(state.revert_handler)
        state.subscribers.add(undo_handler)
        simple_canvas(self)

    def tearDown(self):
        state.observers.remove(state.revert_handler)
        state.subscribers.remove(undo_handler)


class LineSplitTestCase(TestCaseBase):
    """
    Tests for line splitting.
    """

    def test_split_single(self):
        """Test single line splitting
        """
        # we start with two handles and one port, after split 3 handles are
        # expected and 2 ports
        assert len(self.line.handles()) == 2
        assert len(self.line.ports()) == 1

        old_port = self.line.ports()[0]
        h1, h2 = self.line.handles()
        self.assertEquals(h1.pos, old_port.start)
        self.assertEquals(h2.pos, old_port.end)

        segment = Segment(self.line, self.view)

        handles, ports = segment.split_segment(0)
        handle = handles[0]
        self.assertEquals(1, len(handles))
        self.assertEquals((50, 50), handle.pos.pos)
        self.assertEquals(3, len(self.line.handles()))
        self.assertEquals(2, len(self.line.ports()))

        # new handle is between old handles
        self.assertEquals(handle, self.line.handles()[1])
        # and old port is deleted
        self.assertTrue(old_port not in self.line.ports())

        # check ports order
        p1, p2 = self.line.ports()
        h1, h2, h3 = self.line.handles()
        self.assertEquals(h1.pos, p1.start)
        self.assertEquals(h2.pos, p1.end)
        self.assertEquals(h2.pos, p2.start)
        self.assertEquals(h3.pos, p2.end)

    def test_split_multiple(self):
        """Test multiple line splitting
        """
        self.line.handles()[1].pos = (20, 16)
        handles = self.line.handles()
        old_ports = self.line.ports()[:]

        # start with two handles, split into 4 segments - 3 new handles to
        # be expected
        assert len(handles) == 2
        assert len(old_ports) == 1

        segment = Segment(self.line, self.view)

        handles, ports = segment.split_segment(0, count=4)
        self.assertEquals(3, len(handles))
        h1, h2, h3 = handles
        self.assertEquals((5, 4), h1.pos.pos)
        self.assertEquals((10, 8), h2.pos.pos)
        self.assertEquals((15, 12), h3.pos.pos)

        # new handles between old handles
        self.assertEquals(5, len(self.line.handles()))
        self.assertEquals(h1, self.line.handles()[1])
        self.assertEquals(h2, self.line.handles()[2])
        self.assertEquals(h3, self.line.handles()[3])

        self.assertEquals(4, len(self.line.ports()))

        # and old port is deleted
        self.assertTrue(old_ports[0] not in self.line.ports())

        # check ports order
        p1, p2, p3, p4 = self.line.ports()
        h1, h2, h3, h4, h5 = self.line.handles()
        self.assertEquals(h1.pos, p1.start)
        self.assertEquals(h2.pos, p1.end)
        self.assertEquals(h2.pos, p2.start)
        self.assertEquals(h3.pos, p2.end)
        self.assertEquals(h3.pos, p3.start)
        self.assertEquals(h4.pos, p3.end)
        self.assertEquals(h4.pos, p4.start)
        self.assertEquals(h5.pos, p4.end)

    def test_ports_after_split(self):
        """Test ports removal after split
        """
        self.line.handles()[1].pos = (20, 16)

        segment = Segment(self.line, self.view)

        segment.split_segment(0)
        handles = self.line.handles()
        old_ports = self.line.ports()[:]

        # start with 3 handles and two ports
        assert len(handles) == 3
        assert len(old_ports) == 2

        # do split of first segment again
        # first port should be deleted, but 2nd one should remain untouched
        segment.split_segment(0)
        self.assertFalse(old_ports[0] in self.line.ports())
        self.assertEquals(old_ports[1], self.line.ports()[2])

    def test_constraints_after_split(self):
        """Test if constraints are recreated after line split
        """

        # connect line2 to self.line
        line2 = Line()
        self.canvas.add(line2)
        head = line2.handles()[0]
        self.tool.connect(line2, head, (25, 25))
        cinfo = self.canvas.get_connection(head)
        self.assertEquals(self.line, cinfo.connected)

        Segment(self.line, self.view).split_segment(0)
        assert len(self.line.handles()) == 3
        h1, h2, h3 = self.line.handles()

        cinfo = self.canvas.get_connection(head)
        # connection shall be reconstrained between 1st and 2nd handle
        self.assertEquals(h1.pos, cinfo.constraint._line[0]._point)
        self.assertEquals(h2.pos, cinfo.constraint._line[1]._point)

    def test_split_undo(self):
        """Test line splitting undo
        """
        self.line.handles()[1].pos = (20, 0)

        # we start with two handles and one port, after split 3 handles and
        # 2 ports are expected
        assert len(self.line.handles()) == 2
        assert len(self.line.ports()) == 1

        segment = Segment(self.line, self.view)
        segment.split_segment(0)
        assert len(self.line.handles()) == 3
        assert len(self.line.ports()) == 2

        # after undo, 2 handles and 1 port are expected again
        undo()
        self.assertEquals(2, len(self.line.handles()))
        self.assertEquals(1, len(self.line.ports()))

    def test_orthogonal_line_split(self):
        """Test orthogonal line splitting
        """
        # start with no orthogonal constraints
        assert len(self.line._orthogonal_constraints) == 0

        segment = Segment(self.line, None)
        segment.split_segment(0)

        self.line.orthogonal = True

        # check orthogonal constraints
        self.assertEquals(2, len(self.line._orthogonal_constraints))
        self.assertEquals(3, len(self.line.handles()))

        Segment(self.line, self.view).split_segment(0)

        # 3 handles and 2 ports are expected
        # 2 constraints keep the self.line orthogonal
        self.assertEquals(3, len(self.line._orthogonal_constraints))
        self.assertEquals(4, len(self.line.handles()))
        self.assertEquals(3, len(self.line.ports()))

    def test_params_errors(self):
        """Test parameter error exceptions
        """
        line = Line()
        segment = Segment(line, self.view)

        # there is only 1 segment
        self.assertRaises(ValueError, segment.split_segment, -1)

        line = Line()
        segment = Segment(line, self.view)
        self.assertRaises(ValueError, segment.split_segment, 1)

        line = Line()
        # can't split into one or less segment :)
        segment = Segment(line, self.view)
        self.assertRaises(ValueError, segment.split_segment, 0, 1)


class LineMergeTestCase(TestCaseBase):
    """
    Tests for line merging.
    """

    def test_merge_first_single(self):
        """Test single line merging starting from 1st segment
        """
        self.line.handles()[1].pos = (20, 0)
        segment = Segment(self.line, self.view)
        segment.split_segment(0)

        # we start with 3 handles and 2 ports, after merging 2 handles and
        # 1 port are expected
        assert len(self.line.handles()) == 3
        assert len(self.line.ports()) == 2
        old_ports = self.line.ports()[:]

        segment = Segment(self.line, self.view)
        handles, ports = segment.merge_segment(0)
        # deleted handles and ports
        self.assertEquals(1, len(handles))
        self.assertEquals(2, len(ports))
        # handles and ports left after segment merging
        self.assertEquals(2, len(self.line.handles()))
        self.assertEquals(1, len(self.line.ports()))

        self.assertTrue(handles[0] not in self.line.handles())
        self.assertTrue(ports[0] not in self.line.ports())
        self.assertTrue(ports[1] not in self.line.ports())

        # old ports are completely removed as they are replaced by new one
        # port
        self.assertEquals(old_ports, ports)

        # finally, created port shall span between first and last handle
        port = self.line.ports()[0]
        self.assertEquals((0, 0), port.start.pos)
        self.assertEquals((20, 0), port.end.pos)

    def test_constraints_after_merge(self):
        """Test if constraints are recreated after line merge
        """

        # connect line2 to self.line
        line2 = Line()
        self.canvas.add(line2)
        head = line2.handles()[0]

        # conn = Connector(line2, head)
        # sink = conn.glue((25, 25))
        # assert sink is not None

        # conn.connect(sink)

        self.tool.connect(line2, head, (25, 25))
        cinfo = self.canvas.get_connection(head)
        self.assertEquals(self.line, cinfo.connected)

        segment = Segment(self.line, self.view)
        segment.split_segment(0)
        assert len(self.line.handles()) == 3
        c1 = cinfo.constraint

        segment.merge_segment(0)
        assert len(self.line.handles()) == 2

        h1, h2 = self.line.handles()
        # connection shall be reconstrained between 1st and 2nd handle
        cinfo = self.canvas.get_connection(head)
        self.assertEquals(cinfo.constraint._line[0]._point, h1.pos)
        self.assertEquals(cinfo.constraint._line[1]._point, h2.pos)
        self.assertFalse(c1 == cinfo.constraint)

    def test_merge_multiple(self):
        """Test multiple line merge
        """
        self.line.handles()[1].pos = (20, 16)
        segment = Segment(self.line, self.view)
        segment.split_segment(0, count=3)

        # start with 4 handles and 3 ports, merge 3 segments
        assert len(self.line.handles()) == 4
        assert len(self.line.ports()) == 3

<<<<<<< HEAD
        print self.line.handles()
=======
        print(self.line.handles())
>>>>>>> 0323bc99
        handles, ports = segment.merge_segment(0, count=3)
        self.assertEquals(2, len(handles))
        self.assertEquals(3, len(ports))
        self.assertEquals(2, len(self.line.handles()))
        self.assertEquals(1, len(self.line.ports()))

        self.assertTrue(not set(handles).intersection(set(self.line.handles())))
        self.assertTrue(not set(ports).intersection(set(self.line.ports())))

        # finally, created port shall span between first and last handle
        port = self.line.ports()[0]
        self.assertEquals((0, 0), port.start.pos)
        self.assertEquals((20, 16), port.end.pos)

<<<<<<< HEAD

=======
>>>>>>> 0323bc99
    def test_merge_undo(self):
        """Test line merging undo
        """
        self.line.handles()[1].pos = (20, 0)

        segment = Segment(self.line, self.view)

        # split for merging
        segment.split_segment(0)
        assert len(self.line.handles()) == 3
        assert len(self.line.ports()) == 2

        # clear undo stack before merging
        del undo_list[:]

        # merge with empty undo stack
        segment.merge_segment(0)
        assert len(self.line.handles()) == 2
        assert len(self.line.ports()) == 1

        # after merge undo, 3 handles and 2 ports are expected again
        undo()
        self.assertEquals(3, len(self.line.handles()))
        self.assertEquals(2, len(self.line.ports()))

<<<<<<< HEAD

=======
>>>>>>> 0323bc99
    def test_orthogonal_line_merge(self):
        """Test orthogonal line merging
        """
        self.assertEquals(4, len(self.canvas.solver._constraints))

        self.line.handles()[-1].pos = 100, 100

        segment = Segment(self.line, self.view)
        # prepare the self.line for merging
        segment.split_segment(0)
        segment.split_segment(0)
        self.line.orthogonal = True

        self.assertEquals(4 + 3, len(self.canvas.solver._constraints))
        self.assertEquals(4, len(self.line.handles()))
        self.assertEquals(3, len(self.line.ports()))

        # test the merging
        segment.merge_segment(0)

        self.assertEquals(4 + 2, len(self.canvas.solver._constraints))
        self.assertEquals(3, len(self.line.handles()))
        self.assertEquals(2, len(self.line.ports()))

<<<<<<< HEAD

=======
>>>>>>> 0323bc99
    def test_params_errors(self):
        """Test parameter error exceptions
        """
        line = Line()
        self.canvas.add(line)
        segment = Segment(line, self.view)
        segment.split_segment(0)
        # no segment -1
        self.assertRaises(ValueError, segment.merge_segment, -1)

        line = Line()
        self.canvas.add(line)
        segment = Segment(line, self.view)
        segment.split_segment(0)
        # no segment no 2
        self.assertRaises(ValueError, segment.merge_segment, 2)

        line = Line()
        self.canvas.add(line)
        segment = Segment(line, self.view)
        segment.split_segment(0)
        # can't merge one or less segments :)
        self.assertRaises(ValueError, segment.merge_segment, 0, 1)

        line = Line()
        self.canvas.add(line)
        self.assertEquals(2, len(line.handles()))
        segment = Segment(line, self.view)
        # can't merge line with one segment
        self.assertRaises(ValueError, segment.merge_segment, 0)

        line = Line()
        self.canvas.add(line)
        segment = Segment(line, self.view)
        segment.split_segment(0)
        # 2 segments: no 0 and 1. cannot merge as there are no segments
        # after segment no 1
        self.assertRaises(ValueError, segment.merge_segment, 1)

        line = Line()
        self.canvas.add(line)
        segment = Segment(line, self.view)
        segment.split_segment(0)
        # 2 segments: no 0 and 1. cannot merge 3 segments as there are no 3
        # segments
        self.assertRaises(ValueError, segment.merge_segment, 0, 3)


class SegmentHandlesTest(unittest.TestCase):
    def setUp(self):
        self.canvas = Canvas()
        self.line = Line()
        self.canvas.add(self.line)
        self.view = View(self.canvas)

    def testHandleFinder(self):
        finder = HandleFinder(self.line, self.view)
        assert type(finder) is SegmentHandleFinder, type(finder)

# vim:sw=4:et:ai<|MERGE_RESOLUTION|>--- conflicted
+++ resolved
@@ -1,12 +1,7 @@
 #!/usr/bin/env python
 
-<<<<<<< HEAD
-# Copyright (C) 2009-2014 Arjan Molenaar <gaphor@gmail.com>
-#                         jlstevens <jlstevens@ed.ac.uk>
-=======
 # Copyright (C) 2009-2017 Arjan Molenaar <gaphor@gmail.com>
 #                         Dan Yeaw <dan@yeaw.me>
->>>>>>> 0323bc99
 #
 # This file is part of Gaphas.
 #
@@ -22,10 +17,7 @@
 #
 # You should have received a copy of the GNU Library General Public License
 # along with this library; if not, see <http://www.gnu.org/licenses/>.
-<<<<<<< HEAD
-=======
-
->>>>>>> 0323bc99
+
 """
 Generic gaphas item tests.
 """
@@ -383,11 +375,7 @@
         assert len(self.line.handles()) == 4
         assert len(self.line.ports()) == 3
 
-<<<<<<< HEAD
-        print self.line.handles()
-=======
         print(self.line.handles())
->>>>>>> 0323bc99
         handles, ports = segment.merge_segment(0, count=3)
         self.assertEquals(2, len(handles))
         self.assertEquals(3, len(ports))
@@ -402,10 +390,6 @@
         self.assertEquals((0, 0), port.start.pos)
         self.assertEquals((20, 16), port.end.pos)
 
-<<<<<<< HEAD
-
-=======
->>>>>>> 0323bc99
     def test_merge_undo(self):
         """Test line merging undo
         """
@@ -431,10 +415,6 @@
         self.assertEquals(3, len(self.line.handles()))
         self.assertEquals(2, len(self.line.ports()))
 
-<<<<<<< HEAD
-
-=======
->>>>>>> 0323bc99
     def test_orthogonal_line_merge(self):
         """Test orthogonal line merging
         """
@@ -459,10 +439,6 @@
         self.assertEquals(3, len(self.line.handles()))
         self.assertEquals(2, len(self.line.ports()))
 
-<<<<<<< HEAD
-
-=======
->>>>>>> 0323bc99
     def test_params_errors(self):
         """Test parameter error exceptions
         """
