#!/usr/bin/env python

# Copyright (C) 2007-2017 Arjan Molenaar <gaphor@gmail.com>
#                         Dan Yeaw <dan@yeaw.me>
#
# This file is part of Gaphas.
#
# This library is free software; you can redistribute it and/or modify it under
# the terms of the GNU Library General Public License as published by the Free
# Software Foundation; either version 2 of the License, or (at your option) any
# later version.
#
# This library is distributed in the hope that it will be useful, but WITHOUT
# ANY WARRANTY; without even the implied warranty of MERCHANTABILITY or FITNESS
# FOR A PARTICULAR PURPOSE.  See the GNU Library General Public License for
# more details.
#
# You should have received a copy of the GNU Library General Public License
# along with this library; if not, see <http://www.gnu.org/licenses/>.

"""
<<<<<<< HEAD
Some Gaphor specific updates to the item_container. This is done by setting the
=======
Some Dabbler specific updates to the item container. This is done by setting the
>>>>>>> 33d2e5cf
correct properties on gaphas' modules.

Matrix
------
Small utility class wrapping cairo.Matrix. The `Matrix` class
adds state preservation capabilities.
"""

import cairo

from gaphas.state import observed, reversible_method

__version__ = "$Revision$"
# $HeadURL$


class Matrix(object):
    """
    Matrix wrapper. This version sends @observed messages on state changes

    >>> cairo.Matrix()
    cairo.Matrix(1, 0, 0, 1, 0, 0)
    >>> Matrix()
    Matrix(1, 0, 0, 1, 0, 0)
    """

    def __init__(self, xx=1.0, yx=0.0, xy=0.0, yy=1.0, x0=0.0, y0=0.0):
        self._matrix = cairo.Matrix(xx, yx, xy, yy, x0, y0)

    @staticmethod
    def init_rotate(radians):
        return cairo.Matrix.init_rotate(radians)

    @observed
    def invert(self):
        return self._matrix.invert()

    @observed
    def rotate(self, radians):
        return self._matrix.rotate(radians)

    @observed
    def scale(self, sx, sy):
        return self._matrix.scale(sx, sy)

    @observed
    def translate(self, tx, ty):
        self._matrix.translate(tx, ty)

    @observed
    def multiply(self, m):
        return self._matrix.multiply(m)

    reversible_method(invert, invert)
    reversible_method(rotate, rotate,
                      {'radians': lambda radians: -radians})
    reversible_method(scale, scale,
                      {'sx': lambda sx: 1 / sx, 'sy': lambda sy: 1 / sy})
    reversible_method(translate, translate,
                      {'tx': lambda tx: -tx, 'ty': lambda ty: -ty})

    def transform_distance(self, dx, dy):
        self._matrix.transform_distance(dx, dy)

    def transform_point(self, x, y):
        self._matrix.transform_point(x, y)

    def __eq__(self, other):
        return self._matrix.__eq__(other)

    def __ne__(self, other):
        return self._matrix.__ne__(other)

    def __le__(self, other):
        return self._matrix.__le__(other)

    def __lt__(self, other):
        return self._matrix.__lt__(other)

    def __ge__(self, other):
        return self._matrix.__ge__(other)

    def __gt__(self, other):
        return self._matrix.__gt__(other)

    def __getitem__(self, val):
        return self._matrix.__getitem__(val)

    @observed
    def __mul__(self, other):
        return self._matrix.__mul__(other)

    @observed
    def __rmul__(self, other):
        return self._matrix.__rmul__(other)

    def __repr__(self):
        return 'Matrix(%g, %g, %g, %g, %g, %g)' % tuple(self._matrix)

# vim:sw=4:et<|MERGE_RESOLUTION|>--- conflicted
+++ resolved
@@ -19,11 +19,7 @@
 # along with this library; if not, see <http://www.gnu.org/licenses/>.
 
 """
-<<<<<<< HEAD
-Some Gaphor specific updates to the item_container. This is done by setting the
-=======
 Some Dabbler specific updates to the item container. This is done by setting the
->>>>>>> 33d2e5cf
 correct properties on gaphas' modules.
 
 Matrix
