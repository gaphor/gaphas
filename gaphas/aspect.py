--- conflicted
+++ resolved
@@ -35,11 +35,7 @@
 
 class ItemFinder(object):
     """
-<<<<<<< HEAD
-    Find an item on the item_container.
-=======
     Find an item in the item container.
->>>>>>> 33d2e5cf
     """
 
     def __init__(self, view):
@@ -315,11 +311,7 @@
 
     def find_port(self, pos):
         """
-<<<<<<< HEAD
-        Glue to the closest item on the item_container.
-=======
         Glue to the closest item in the item container.
->>>>>>> 33d2e5cf
         If the item can connect, it returns a port.
         """
         port = None
