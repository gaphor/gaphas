--- conflicted
+++ resolved
@@ -18,11 +18,7 @@
 
 from examples.exampleitems import Box, Circle, FatLine, PortoBox, Text
 from gaphas import Canvas, GtkView, View, state
-<<<<<<< HEAD
-=======
 from gaphas.canvas import Context
-from gaphas.examples import Box, Circle, FatLine, PortoBox, Text
->>>>>>> 5493495d
 from gaphas.freehand import FreeHandPainter
 from gaphas.item import Line
 from gaphas.painter import (
